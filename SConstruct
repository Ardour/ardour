# -*- python -*-

import os
import sys
import re
import shutil
import glob
import errno
import time
import platform
import string
import commands
from sets import Set
import SCons.Node.FS

SConsignFile()
EnsureSConsVersion(0, 96)

<<<<<<< HEAD
ardour_version = '2.0rc1'
=======
ardour_version = '2.0rc2'
>>>>>>> a22f2555

subst_dict = { }

#
# Command-line options
#

opts = Options('scache.conf')
opts.AddOptions(
    ('ARCH', 'Set architecture-specific compilation flags by hand (all flags as 1 argument)',''),
    BoolOption('AUDIOUNITS', 'Compile with Apple\'s AudioUnit library. (experimental)', 0),
    BoolOption('COREAUDIO', 'Compile with Apple\'s CoreAudio library', 0),
    BoolOption('DEBUG', 'Set to build with debugging information and no optimizations', 0),
    PathOption('DESTDIR', 'Set the intermediate install "prefix"', '/'),
    EnumOption('DIST_TARGET', 'Build target for cross compiling packagers', 'auto', allowed_values=('auto', 'i386', 'i686', 'x86_64', 'powerpc', 'tiger', 'panther', 'none' ), ignorecase=2),
    BoolOption('DMALLOC', 'Compile and link using the dmalloc library', 0),
    BoolOption('EXTRA_WARN', 'Compile with -Wextra, -ansi, and -pedantic.  Might break compilation.  For pedants', 0),
    BoolOption('FFT_ANALYSIS', 'Include FFT analysis window', 0),
    BoolOption('FPU_OPTIMIZATION', 'Build runtime checked assembler code', 1),
    BoolOption('LIBLO', 'Compile with support for liblo library', 1),
    BoolOption('NLS', 'Set to turn on i18n support', 1),
    PathOption('PREFIX', 'Set the install "prefix"', '/usr/local'),
    BoolOption('SURFACES', 'Build support for control surfaces', 1),
    BoolOption('SYSLIBS', 'USE AT YOUR OWN RISK: CANCELS ALL SUPPORT FROM ARDOUR AUTHORS: Use existing system versions of various libraries instead of internal ones', 0),
    BoolOption('UNIVERSAL', 'Compile as universal binary.  Requires that external libraries are already universal.', 0),
    BoolOption('VERSIONED', 'Add revision information to ardour/gtk executable name inside the build directory', 0),
    BoolOption('VST', 'Compile with support for VST', 0),
    BoolOption('GPROFILE', 'Compile with support for gprofile (Developers only)', 0),
    BoolOption('TRANZPORT', 'Compile with support for Frontier Designs (if libusb is available)', 1)
)

#----------------------------------------------------------------------
# a handy helper that provides a way to merge compile/link information
# from multiple different "environments"
#----------------------------------------------------------------------
#
class LibraryInfo(Environment):
    def __init__(self,*args,**kw):
        Environment.__init__ (self,*args,**kw)
    
    def Merge (self,others):
        for other in others:
            self.Append (LIBS = other.get ('LIBS',[]))
            self.Append (LIBPATH = other.get ('LIBPATH', []))
            self.Append (CPPPATH = other.get('CPPPATH', []))
            self.Append (LINKFLAGS = other.get('LINKFLAGS', []))
	self.Replace(LIBPATH = list(Set(self.get('LIBPATH', []))))
	self.Replace(CPPPATH = list(Set(self.get('CPPPATH',[]))))
        #doing LINKFLAGS breaks -framework
        #doing LIBS break link order dependency
    
    def ENV_update(self, src_ENV):
        for k in src_ENV.keys():
            if k in self['ENV'].keys() and k in [ 'PATH', 'LD_LIBRARY_PATH',
                                                  'LIB', 'INCLUDE' ]:
                self['ENV'][k]=SCons.Util.AppendPath(self['ENV'][k], src_ENV[k])
            else:
                self['ENV'][k]=src_ENV[k]

env = LibraryInfo (options = opts,
                   CPPPATH = [ '.' ],
                   VERSION = ardour_version,
                   TARBALL='ardour-' + ardour_version + '.tar.bz2',
                   DISTFILES = [ ],
                   DISTTREE  = '#ardour-' + ardour_version,
                   DISTCHECKDIR = '#ardour-' + ardour_version + '/check'
                   )

env.ENV_update(os.environ)

#----------------------------------------------------------------------
# Builders
#----------------------------------------------------------------------

# Handy subst-in-file builder
#

def do_subst_in_file(targetfile, sourcefile, dict):
    """Replace all instances of the keys of dict with their values.
    For example, if dict is {'%VERSION%': '1.2345', '%BASE%': 'MyProg'},
    then all instances of %VERSION% in the file will be replaced with 1.2345 etc.
    """
    try:
        f = open(sourcefile, 'rb')
        contents = f.read()
        f.close()
    except:
        raise SCons.Errors.UserError, "Can't read source file %s"%sourcefile
    for (k,v) in dict.items():
        contents = re.sub(k, v, contents)
    try:
        f = open(targetfile, 'wb')
        f.write(contents)
        f.close()
    except:
        raise SCons.Errors.UserError, "Can't write target file %s"%targetfile
    return 0 # success

def subst_in_file(target, source, env):
    if not env.has_key('SUBST_DICT'):
        raise SCons.Errors.UserError, "SubstInFile requires SUBST_DICT to be set."
    d = dict(env['SUBST_DICT']) # copy it
    for (k,v) in d.items():
        if callable(v):
            d[k] = env.subst(v())
        elif SCons.Util.is_String(v):
            d[k]=env.subst(v)
        else:
            raise SCons.Errors.UserError, "SubstInFile: key %s: %s must be a string or callable"%(k, repr(v))
    for (t,s) in zip(target, source):
        return do_subst_in_file(str(t), str(s), d)

def subst_in_file_string(target, source, env):
    """This is what gets printed on the console."""
    return '\n'.join(['Substituting vars from %s into %s'%(str(s), str(t))
                      for (t,s) in zip(target, source)])

def subst_emitter(target, source, env):
    """Add dependency from substituted SUBST_DICT to target.
    Returns original target, source tuple unchanged.
    """
    d = env['SUBST_DICT'].copy() # copy it
    for (k,v) in d.items():
        if callable(v):
            d[k] = env.subst(v())
        elif SCons.Util.is_String(v):
            d[k]=env.subst(v)
    Depends(target, SCons.Node.Python.Value(d))
    # Depends(target, source) # this doesn't help the install-sapphire-linux.sh problem
    return target, source

subst_action = Action (subst_in_file, subst_in_file_string)
env['BUILDERS']['SubstInFile'] = Builder(action=subst_action, emitter=subst_emitter)

#
# internationalization
#

# po_builder: builder function to copy po files to the parent directory while updating them
#
# first source:  .po file
# second source: .pot file
#

def po_builder(target,source,env):
    os.spawnvp (os.P_WAIT, 'cp', ['cp', str(source[0]), str(target[0])])
    args = [ 'msgmerge',
             '--update',
             str(target[0]),
             str(source[1])
             ]
    print 'Updating ' + str(target[0])
    return os.spawnvp (os.P_WAIT, 'msgmerge', args)

po_bld = Builder (action = po_builder)
env.Append(BUILDERS = {'PoBuild' : po_bld})

# mo_builder: builder function for (binary) message catalogs (.mo)
#
# first source:  .po file
#

def mo_builder(target,source,env):
    args = [ 'msgfmt',
             '-c',
             '-o',
             target[0].get_path(),
             source[0].get_path()
             ]
    return os.spawnvp (os.P_WAIT, 'msgfmt', args)

mo_bld = Builder (action = mo_builder)
env.Append(BUILDERS = {'MoBuild' : mo_bld})

# pot_builder: builder function for message templates (.pot)
#
# source: list of C/C++ etc. files to extract messages from
#

def pot_builder(target,source,env):
    args = [ 'xgettext',
             '--keyword=_',
             '--keyword=N_',
             '--from-code=UTF-8',
             '-o', target[0].get_path(),
             "--default-domain=" + env['PACKAGE'],
             '--copyright-holder="Paul Davis"' ]
    args += [ src.get_path() for src in source ]
    
    return os.spawnvp (os.P_WAIT, 'xgettext', args)

pot_bld = Builder (action = pot_builder)
env.Append(BUILDERS = {'PotBuild' : pot_bld})

#
# utility function, not a builder
#

def i18n (buildenv, sources, installenv):
    domain = buildenv['PACKAGE']
    potfile = buildenv['POTFILE']
    
    installenv.Alias ('potupdate', buildenv.PotBuild (potfile, sources))
    
    p_oze = [ os.path.basename (po) for po in glob.glob ('po/*.po') ]
    languages = [ po.replace ('.po', '') for po in p_oze ]
    
    for po_file in p_oze:
        buildenv.PoBuild(po_file, ['po/'+po_file, potfile])
        mo_file = po_file.replace (".po", ".mo")
        installenv.Alias ('install', buildenv.MoBuild (mo_file, po_file))
    
    for lang in languages:
        modir = (os.path.join (install_prefix, 'share/locale/' + lang + '/LC_MESSAGES/'))
        moname = domain + '.mo'
        installenv.Alias('install', installenv.InstallAs (os.path.join (modir, moname), lang + '.mo'))


def fetch_svn_revision (path):
    cmd = "LANG= "
    cmd += "svn info "
    cmd += path
    cmd += " | awk '/^Revision:/ { print $2}'"
    return commands.getoutput (cmd)

def create_stored_revision (target = None, source = None, env = None):
    if os.path.exists('.svn'):    
        rev = fetch_svn_revision ('.');
        try:
            text  = "#ifndef __ardour_svn_revision_h__\n"
            text += "#define __ardour_svn_revision_h__\n"
            text += "static const char* ardour_svn_revision = \"" + rev + "\";\n";
            text += "#endif\n"
            print '============> writing svn revision info to svn_revision.h\n'
            o = file ('svn_revision.h', 'w')
            o.write (text)
            o.close ()
        except IOError:
            print "Could not open svn_revision.h for writing\n"
            sys.exit (-1)
    else:
        print "You cannot use \"scons revision\" on without using a checked out"
        print "copy of the Ardour source code repository"
        sys.exit (-1)

#
# A generic builder for version.cc files
#
# note: requires that DOMAIN, MAJOR, MINOR, MICRO are set in the construction environment
# note: assumes one source files, the header that declares the version variables
#

def version_builder (target, source, env):

    text  = "int " + env['DOMAIN'] + "_major_version = " + str (env['MAJOR']) + ";\n"
    text += "int " + env['DOMAIN'] + "_minor_version = " + str (env['MINOR']) + ";\n"
    text += "int " + env['DOMAIN'] + "_micro_version = " + str (env['MICRO']) + ";\n"
    
    try:
        o = file (target[0].get_path(), 'w')
        o.write (text)
        o.close ()
    except IOError:
        print "Could not open", target[0].get_path(), " for writing\n"
        sys.exit (-1)

    text  = "#ifndef __" + env['DOMAIN'] + "_version_h__\n"
    text += "#define __" + env['DOMAIN'] + "_version_h__\n"
    text += "extern const char* " + env['DOMAIN'] + "_revision;\n"
    text += "extern int " + env['DOMAIN'] + "_major_version;\n"
    text += "extern int " + env['DOMAIN'] + "_minor_version;\n"
    text += "extern int " + env['DOMAIN'] + "_micro_version;\n"
    text += "#endif /* __" + env['DOMAIN'] + "_version_h__ */\n"
    
    try:
        o = file (target[1].get_path(), 'w')
        o.write (text)
        o.close ()
    except IOError:
        print "Could not open", target[1].get_path(), " for writing\n"
        sys.exit (-1)
        
    return None

version_bld = Builder (action = version_builder)
env.Append (BUILDERS = {'VersionBuild' : version_bld})

#
# a builder that makes a hard link from the 'source' executable to a name with
# a "build ID" based on the most recent CVS activity that might be reasonably
# related to version activity. this relies on the idea that the SConscript
# file that builds the executable is updated with new version info and committed
# to the source code repository whenever things change.
#

def versioned_builder(target,source,env):
    w, r = os.popen2( "LANG= svn info | awk '/^Revision:/ { print $2}'")
    
    last_revision = r.readline().strip()
    w.close()
    r.close()
    if last_revision == "":
        print "No SVN info found - versioned executable cannot be built"
        return -1
    
    print "The current build ID is " + last_revision
    
    tagged_executable = source[0].get_path() + '-' + last_revision
    
    if os.path.exists (tagged_executable):
        print "Replacing existing executable with the same build tag."
        os.unlink (tagged_executable)
    
    return os.link (source[0].get_path(), tagged_executable)

verbuild = Builder (action = versioned_builder)
env.Append (BUILDERS = {'VersionedExecutable' : verbuild})

#
# source tar file builder
#

def distcopy (target, source, env):
    treedir = str (target[0])
    
    try:
        os.mkdir (treedir)
    except OSError, (errnum, strerror):
        if errnum != errno.EEXIST:
            print 'mkdir ', treedir, ':', strerror
    
    cmd = 'tar cf - '
    #
    # we don't know what characters might be in the file names
    # so quote them all before passing them to the shell
    #
    all_files = ([ str(s) for s in source ])
    cmd += " ".join ([ "'%s'" % quoted for quoted in all_files])
    cmd += ' | (cd ' + treedir + ' && tar xf -)'
    p = os.popen (cmd)
    return p.close ()

def tarballer (target, source, env):
    cmd = 'tar -jcf ' + str (target[0]) +  ' ' + str(source[0]) + "  --exclude '*~'"
    print 'running ', cmd, ' ... '
    p = os.popen (cmd)
    return p.close ()

dist_bld = Builder (action = distcopy,
                    target_factory = SCons.Node.FS.default_fs.Entry,
                    source_factory = SCons.Node.FS.default_fs.Entry,
                    multi = 1)

tarball_bld = Builder (action = tarballer,
                       target_factory = SCons.Node.FS.default_fs.Entry,
                       source_factory = SCons.Node.FS.default_fs.Entry)

env.Append (BUILDERS = {'Distribute' : dist_bld})
env.Append (BUILDERS = {'Tarball' : tarball_bld})

#
# Make sure they know what they are doing
#

if env['VST']:
    if os.path.isfile('.personal_use_only'):
        print "Enabling VST support. Note that distributing a VST-enabled ardour\nis a violation of several different licences.\nBuild with VST=false if you intend to distribute ardour to others."
    else:
        sys.stdout.write ("Are you building Ardour for personal use (rather than distribution to others)? [no]: ")
        answer = sys.stdin.readline ()
        answer = answer.rstrip().strip()
        if answer == "yes" or answer == "y":
            fh = open('.personal_use_only', 'w')
            fh.close()
            print "OK, VST support will be enabled"
        else:
            print 'You cannot build Ardour with VST support for distribution to others.\nIt is a violation of several different licenses. Build with VST=false.'
            sys.exit (-1);
else:
    if os.path.isfile('.personal_use_only'):
        os.remove('.personal_use_only')


#######################
# Dependency Checking #
#######################

deps = \
{
	'glib-2.0'             : '2.10.1',
	'gthread-2.0'          : '2.10.1',
	'gtk+-2.0'             : '2.10.0',
	'libxml-2.0'           : '2.6.0',
	'samplerate'           : '0.1.0',
	'raptor'               : '1.4.2',
	'lrdf'                 : '0.4.0',
	'jack'                 : '0.101.1',
	'libgnomecanvas-2.0'   : '2.0',
        'cairo'                : '1.2.4'
}

def DependenciesRequiredMessage():
	print 'You do not have the necessary dependencies required to build ardour'
	print 'Please consult http://ardour.org/building for more information'

def CheckPKGConfig(context, version):
     context.Message( 'Checking for pkg-config version >= %s... ' %version )
     ret = context.TryAction('pkg-config --atleast-pkgconfig-version=%s' % version)[0]
     context.Result( ret )
     return ret

def CheckPKGVersion(context, name, version):
     context.Message( 'Checking for %s... ' % name )
     ret = context.TryAction('pkg-config --atleast-version=%s %s' %(version,name) )[0]
     context.Result( ret )
     return ret

conf = Configure(env, custom_tests = { 'CheckPKGConfig' : CheckPKGConfig,
                                       'CheckPKGVersion' : CheckPKGVersion })

# I think a more recent version is needed on win32
min_pkg_config_version = '0.8.0'

if not conf.CheckPKGConfig(min_pkg_config_version):
     print 'pkg-config >= %s not found.' % min_pkg_config_version
     Exit(1)

for pkg, version in deps.iteritems():
	if not conf.CheckPKGVersion( pkg, version ):
		print '%s >= %s not found.' %(pkg, version)
		DependenciesRequiredMessage()
		Exit(1)

env = conf.Finish()

# ----------------------------------------------------------------------
# Construction environment setup
# ----------------------------------------------------------------------

libraries = { }

libraries['core'] = LibraryInfo (CCFLAGS = '-Ilibs')

#libraries['sndfile'] = LibraryInfo()
#libraries['sndfile'].ParseConfig('pkg-config --cflags --libs sndfile')

libraries['lrdf'] = LibraryInfo()
libraries['lrdf'].ParseConfig('pkg-config --cflags --libs lrdf')

libraries['raptor'] = LibraryInfo()
libraries['raptor'].ParseConfig('pkg-config --cflags --libs raptor')

libraries['samplerate'] = LibraryInfo()
libraries['samplerate'].ParseConfig('pkg-config --cflags --libs samplerate')

if env['FFT_ANALYSIS']:
	libraries['fftw3f'] = LibraryInfo()
	libraries['fftw3f'].ParseConfig('pkg-config --cflags --libs fftw3f')
        #
        # Check for fftw3 header as well as the library
        conf = Configure (libraries['fftw3f'])
        if conf.CheckHeader ('fftw3.h') == False:
                print "FFT Analysis cannot be compiled without the FFTW3 headers, which don't seem to be installed"
                sys.exit (1)
        libraries['fftw3f'] = conf.Finish();

libraries['jack'] = LibraryInfo()
libraries['jack'].ParseConfig('pkg-config --cflags --libs jack')

libraries['xml'] = LibraryInfo()
libraries['xml'].ParseConfig('pkg-config --cflags --libs libxml-2.0')

libraries['xslt'] = LibraryInfo()
libraries['xslt'].ParseConfig('pkg-config --cflags --libs libxslt')

libraries['cairo'] = LibraryInfo()
libraries['cairo'].ParseConfig ('pkg-config --cflags --libs cairo')

libraries['pangocairo'] = LibraryInfo()
libraries['pangocairo'].ParseConfig ('pkg-config --cflags --libs pangocairo')

libraries['glib2'] = LibraryInfo()
libraries['glib2'].ParseConfig ('pkg-config --cflags --libs glib-2.0')
libraries['glib2'].ParseConfig ('pkg-config --cflags --libs gobject-2.0')
libraries['glib2'].ParseConfig ('pkg-config --cflags --libs gmodule-2.0')
libraries['glib2'].ParseConfig ('pkg-config --cflags --libs gthread-2.0')

libraries['gtk2'] = LibraryInfo()
libraries['gtk2'].ParseConfig ('pkg-config --cflags --libs gtk+-2.0')

libraries['gtk2-unix-print'] = LibraryInfo()
libraries['gtk2-unix-print'].ParseConfig ('pkg-config --cflags --libs gtk+-unix-print-2.0')

libraries['pango'] = LibraryInfo()
libraries['pango'].ParseConfig ('pkg-config --cflags --libs pango')

libraries['libgnomecanvas2'] = LibraryInfo()
libraries['libgnomecanvas2'].ParseConfig ('pkg-config --cflags --libs libgnomecanvas-2.0')

#libraries['flowcanvas'] = LibraryInfo(LIBS='flowcanvas', LIBPATH='#/libs/flowcanvas', CPPPATH='#libs/flowcanvas')

# The Ardour Control Protocol Library

libraries['ardour_cp'] = LibraryInfo (LIBS='ardour_cp', LIBPATH='#libs/surfaces/control_protocol',
                                      CPPPATH='#libs/surfaces/control_protocol')

# The Ardour backend/engine

libraries['ardour'] = LibraryInfo (LIBS='ardour', LIBPATH='#libs/ardour', CPPPATH='#libs/ardour')
libraries['midi++2'] = LibraryInfo (LIBS='midi++', LIBPATH='#libs/midi++2', CPPPATH='#libs/midi++2')
libraries['pbd']    = LibraryInfo (LIBS='pbd', LIBPATH='#libs/pbd', CPPPATH='#libs/pbd')
libraries['gtkmm2ext'] = LibraryInfo (LIBS='gtkmm2ext', LIBPATH='#libs/gtkmm2ext', CPPPATH='#libs/gtkmm2ext')


# SCons should really do this for us

conf = Configure (env)

have_cxx = conf.TryAction (Action (str(env['CXX']) + ' --version'))
if have_cxx[0] != 1:
    print "This system has no functional C++ compiler. You cannot build Ardour from source without one."
    sys.exit (1)
else:
    print "Congratulations, you have a functioning C++ compiler."

env = conf.Finish()


#
# Compiler flags and other system-dependent stuff
#

opt_flags = []
if env['GPROFILE'] == 1:
    debug_flags = [ '-g', '-pg' ]
else:
    debug_flags = [ '-g' ]

# guess at the platform, used to define compiler flags

config_guess = os.popen("tools/config.guess").read()[:-1]

config_cpu = 0
config_arch = 1
config_kernel = 2
config_os = 3
config = config_guess.split ("-")

print "system triple: " + config_guess

# Autodetect
if env['DIST_TARGET'] == 'auto':
    if config[config_arch] == 'apple':
        # The [.] matches to the dot after the major version, "." would match any character
        if re.search ("darwin[0-7][.]", config[config_kernel]) != None:
            env['DIST_TARGET'] = 'panther'
        else:
            env['DIST_TARGET'] = 'tiger'
    else:
        if re.search ("x86_64", config[config_cpu]) != None:
            env['DIST_TARGET'] = 'x86_64'
        elif re.search("i[0-5]86", config[config_cpu]) != None:
            env['DIST_TARGET'] = 'i386'
        elif re.search("powerpc", config[config_cpu]) != None:
            env['DIST_TARGET'] = 'powerpc'
        else:
            env['DIST_TARGET'] = 'i686'
    print "\n*******************************"
    print "detected DIST_TARGET = " + env['DIST_TARGET']
    print "*******************************\n"


if config[config_cpu] == 'powerpc' and env['DIST_TARGET'] != 'none':
    #
    # Apple/PowerPC optimization options
    #
    # -mcpu=7450 does not reliably work with gcc 3.*
    #
    if env['DIST_TARGET'] == 'panther' or env['DIST_TARGET'] == 'tiger':
        if config[config_arch] == 'apple':
            ## opt_flags.extend ([ "-mcpu=7450", "-faltivec"])
            # to support g3s but still have some optimization for above
            opt_flags.extend ([ "-mcpu=G3", "-mtune=7450"])
        else:
            opt_flags.extend ([ "-mcpu=7400", "-maltivec", "-mabi=altivec"])
    else:
        opt_flags.extend([ "-mcpu=750", "-mmultiple" ])
    opt_flags.extend (["-mhard-float", "-mpowerpc-gfxopt"])
    opt_flags.extend (["-Os"])

elif ((re.search ("i[0-9]86", config[config_cpu]) != None) or (re.search ("x86_64", config[config_cpu]) != None)) and env['DIST_TARGET'] != 'none':
    
    build_host_supports_sse = 0
    
    debug_flags.append ("-DARCH_X86")
    opt_flags.append ("-DARCH_X86")
    
    if config[config_kernel] == 'linux' :
        
        if env['DIST_TARGET'] != 'i386':
            
            flag_line = os.popen ("cat /proc/cpuinfo | grep '^flags'").read()[:-1]
            x86_flags = flag_line.split (": ")[1:][0].split ()
            
            if "mmx" in x86_flags:
                opt_flags.append ("-mmmx")
            if "sse" in x86_flags:
                build_host_supports_sse = 1
            if "3dnow" in x86_flags:
                opt_flags.append ("-m3dnow")
            
            if config[config_cpu] == "i586":
                opt_flags.append ("-march=i586")
            elif config[config_cpu] == "i686":
                opt_flags.append ("-march=i686")
    
    if ((env['DIST_TARGET'] == 'i686') or (env['DIST_TARGET'] == 'x86_64')) and build_host_supports_sse:
        opt_flags.extend (["-msse", "-mfpmath=sse"])
        debug_flags.extend (["-msse", "-mfpmath=sse"])
# end of processor-specific section

# optimization section
if env['FPU_OPTIMIZATION']:
    if env['DIST_TARGET'] == 'tiger':
        opt_flags.append ("-DBUILD_VECLIB_OPTIMIZATIONS")
        debug_flags.append ("-DBUILD_VECLIB_OPTIMIZATIONS")
        libraries['core'].Append(LINKFLAGS= '-framework Accelerate')
    elif env['DIST_TARGET'] == 'i686' or env['DIST_TARGET'] == 'x86_64':
        opt_flags.append ("-DBUILD_SSE_OPTIMIZATIONS")
        debug_flags.append ("-DBUILD_SSE_OPTIMIZATIONS")
        if env['DIST_TARGET'] == 'x86_64':
            opt_flags.append ("-DUSE_X86_64_ASM")
            debug_flags.append ("-DUSE_X86_64_ASM")
        if build_host_supports_sse != 1:
            print "\nWarning: you are building Ardour with SSE support even though your system does not support these instructions. (This may not be an error, especially if you are a package maintainer)"
# end optimization section

# handle x86/x86_64 libdir properly

if env['DIST_TARGET'] == 'x86_64':
    env['LIBDIR']='lib64'
else:
    env['LIBDIR']='lib'

#
# save off guessed arch element in an env
#
env.Append(CONFIG_ARCH=config[config_arch])


#
# ARCH="..." overrides all
#

if env['ARCH'] != '':
    opt_flags = env['ARCH'].split()

#
# prepend boiler plate optimization flags
#

opt_flags[:0] = [
    "-O3",
    "-fomit-frame-pointer",
    "-ffast-math",
    "-fstrength-reduce",
    "-pipe"
    ]

if env['DEBUG'] == 1:
    env.Append(CCFLAGS=" ".join (debug_flags))
    env.Append(LINKFLAGS=" ".join (debug_flags))
else:
    env.Append(CCFLAGS=" ".join (opt_flags))
    env.Append(LINKFLAGS=" ".join (opt_flags))

if env['UNIVERSAL'] == 1:
    env.Append(CCFLAGS="-arch i386 -arch ppc")
    env.Append(LINKFLAGS="-arch i386 -arch ppc")

#
# warnings flags
#

env.Append(CCFLAGS="-Wall")
env.Append(CXXFLAGS="-Woverloaded-virtual")

if env['EXTRA_WARN']:
    env.Append(CCFLAGS="-Wextra -pedantic -ansi")
    env.Append(CXXFLAGS="-ansi")
#    env.Append(CFLAGS="-iso")

if env['LIBLO']:
    env.Append(CCFLAGS="-DHAVE_LIBLO")


#
# fix scons nitpickiness on APPLE
#


def prep_libcheck(topenv, libinfo):
    if topenv['DIST_TARGET'] == 'panther' or topenv['DIST_TARGET'] == 'tiger':
        libinfo.Append(CCFLAGS="-I/opt/local/include", LINKFLAGS="-L/opt/local/lib")

prep_libcheck(env, env)

#
# Check for libusb

libraries['usb'] = LibraryInfo ()
prep_libcheck(env, libraries['usb'])

conf = Configure (libraries['usb'])
if conf.CheckLib ('usb', 'usb_interrupt_write'):
    have_libusb = True
else:
    have_libusb = False

libraries['usb'] = conf.Finish ()

#
# Check for FLAC

libraries['flac'] = LibraryInfo ()
prep_libcheck(env, libraries['flac'])
libraries['flac'].Append(CCFLAGS="-I/usr/local/include", LINKFLAGS="-L/usr/local/lib")

conf = Configure (libraries['flac'])
if conf.CheckLib ('FLAC', 'FLAC__stream_decoder_new', language='CXX'):
    conf.env.Append(CCFLAGS='-DHAVE_FLAC')
libraries['flac'] = conf.Finish ()

# or if that fails...
#libraries['flac']    = LibraryInfo (LIBS='FLAC')

# boost (we don't link against boost, just use some header files)

libraries['boost'] = LibraryInfo ()
prep_libcheck(env, libraries['boost'])
libraries['boost'].Append(CCFLAGS="-I/usr/local/include", LINKFLAGS="-L/usr/local/lib")
conf = Configure (libraries['boost'])
if conf.CheckHeader ('boost/shared_ptr.hpp', language='CXX') == False:
        print "Boost header files do not appear to be installed."
        sys.exit (1)
    
libraries['boost'] = conf.Finish ()

#
# Check for liblo

if env['LIBLO']:
    libraries['lo'] = LibraryInfo ()
    prep_libcheck(env, libraries['lo'])

    conf = Configure (libraries['lo'])
    if conf.CheckLib ('lo', 'lo_server_new') == False:
        print "liblo does not appear to be installed."
        sys.exit (1)
    
    libraries['lo'] = conf.Finish ()

#
# Check for dmalloc

libraries['dmalloc'] = LibraryInfo ()
prep_libcheck(env, libraries['dmalloc'])

#
# look for the threaded version
#

conf = Configure (libraries['dmalloc'])
if conf.CheckLib ('dmallocth', 'dmalloc_shutdown'):
    have_libdmalloc = True
else:
    have_libdmalloc = False

libraries['dmalloc'] = conf.Finish ()

#
# Audio/MIDI library (needed for MIDI, since audio is all handled via JACK)
#

conf = Configure(env)

if conf.CheckCHeader('alsa/asoundlib.h'):
    libraries['sysmidi'] = LibraryInfo (LIBS='asound')
    env['SYSMIDI'] = 'ALSA Sequencer'
    subst_dict['%MIDITAG%'] = "seq"
    subst_dict['%MIDITYPE%'] = "alsa/sequencer"
elif conf.CheckCHeader('/System/Library/Frameworks/CoreMIDI.framework/Headers/CoreMIDI.h'):
    # this line is needed because scons can't handle -framework in ParseConfig() yet.
    libraries['sysmidi'] = LibraryInfo (LINKFLAGS= '-framework CoreMIDI -framework CoreFoundation -framework CoreAudio -framework CoreServices -framework AudioUnit -framework AudioToolbox -bind_at_load')
    env['SYSMIDI'] = 'CoreMIDI'
    subst_dict['%MIDITAG%'] = "ardour"
    subst_dict['%MIDITYPE%'] = "coremidi"
else:
    print "It appears you don't have the required MIDI libraries installed. For Linux this means you are missing the development package for ALSA libraries."
    sys.exit (1)

env = conf.Finish()

if env['SYSLIBS']:

    syslibdeps = \
    {
        'sigc++-2.0'           : '2.0',
        'gtkmm-2.4'            : '2.8',
        'libgnomecanvasmm-2.6' : '2.12.0'
    }

    conf = Configure(env, custom_tests = { 'CheckPKGConfig' : CheckPKGConfig,
                    'CheckPKGVersion' : CheckPKGVersion })

    for pkg, version in syslibdeps.iteritems():
        if not conf.CheckPKGVersion( pkg, version ):
            print '%s >= %s not found.' %(pkg, version)
            DependenciesRequiredMessage()
            Exit(1)
	
    env = conf.Finish()
    
    libraries['sigc2'] = LibraryInfo()
    libraries['sigc2'].ParseConfig('pkg-config --cflags --libs sigc++-2.0')
    libraries['glibmm2'] = LibraryInfo()
    libraries['glibmm2'].ParseConfig('pkg-config --cflags --libs glibmm-2.4')
    libraries['gdkmm2'] = LibraryInfo()
    libraries['gdkmm2'].ParseConfig ('pkg-config --cflags --libs gdkmm-2.4')
    libraries['gtkmm2'] = LibraryInfo()
    libraries['gtkmm2'].ParseConfig ('pkg-config --cflags --libs gtkmm-2.4')
    libraries['atkmm'] = LibraryInfo()
    libraries['atkmm'].ParseConfig ('pkg-config --cflags --libs atkmm-1.6')
    libraries['pangomm'] = LibraryInfo()
    libraries['pangomm'].ParseConfig ('pkg-config --cflags --libs pangomm-1.4')
    libraries['libgnomecanvasmm'] = LibraryInfo()
    libraries['libgnomecanvasmm'].ParseConfig ('pkg-config --cflags --libs libgnomecanvasmm-2.6')

#
# cannot use system one for the time being
#
    
    libraries['sndfile-ardour'] = LibraryInfo(LIBS='libsndfile-ardour',
                                    LIBPATH='#libs/libsndfile',
                                    CPPPATH=['#libs/libsndfile/src'])
<<<<<<< HEAD

#    libraries['libglademm'] = LibraryInfo()
#    libraries['libglademm'].ParseConfig ('pkg-config --cflags --libs libglademm-2.4')
=======
>>>>>>> a22f2555

#    libraries['flowcanvas'] = LibraryInfo(LIBS='flowcanvas', LIBPATH='#/libs/flowcanvas', CPPPATH='#libs/flowcanvas')
    libraries['soundtouch'] = LibraryInfo()
    libraries['soundtouch'].ParseConfig ('pkg-config --cflags --libs soundtouch-1.0')
    # Comment the previous line and uncomment this for Debian:
	#libraries['soundtouch'].ParseConfig ('pkg-config --cflags --libs libSoundTouch')

    libraries['appleutility'] = LibraryInfo(LIBS='libappleutility',
                                            LIBPATH='#libs/appleutility',
                                            CPPPATH='#libs/appleutility')
    
    coredirs = [
        'templates'
    ]
    
    subdirs = [
        'libs/libsndfile',
        'libs/pbd',
        'libs/midi++2',
        'libs/ardour',
    # these are unconditionally included but have
    # tests internally to avoid compilation etc
    # if VST is not set
        'libs/fst',
        'vst',
    # this is unconditionally included but has
    # tests internally to avoid compilation etc
    # if COREAUDIO is not set
        'libs/appleutility'
        ]
    
    gtk_subdirs = [
#        'libs/flowcanvas',
        'libs/gtkmm2ext',
        'gtk2_ardour',
        'libs/clearlooks'
        ]

else:
    libraries['sigc2'] = LibraryInfo(LIBS='sigc++2',
                                    LIBPATH='#libs/sigc++2',
                                    CPPPATH='#libs/sigc++2')
    libraries['glibmm2'] = LibraryInfo(LIBS='glibmm2',
                                    LIBPATH='#libs/glibmm2',
                                    CPPPATH='#libs/glibmm2')
    libraries['cairomm'] = LibraryInfo(LIBS='cairomm',
                                    LIBPATH='#libs/cairomm',
                                    CPPPATH='#libs/cairomm')
    libraries['pangomm'] = LibraryInfo(LIBS='pangomm',
                                    LIBPATH='#libs/gtkmm2/pango',
                                    CPPPATH='#libs/gtkmm2/pango')
    libraries['atkmm'] = LibraryInfo(LIBS='atkmm',
                                     LIBPATH='#libs/gtkmm2/atk',
                                     CPPPATH='#libs/gtkmm2/atk')
    libraries['gdkmm2'] = LibraryInfo(LIBS='gdkmm2',
                                      LIBPATH='#libs/gtkmm2/gdk',
                                      CPPPATH='#libs/gtkmm2/gdk')
    libraries['gtkmm2'] = LibraryInfo(LIBS='gtkmm2',
                                     LIBPATH="#libs/gtkmm2/gtk",
                                     CPPPATH='#libs/gtkmm2/gtk/')
    libraries['libgnomecanvasmm'] = LibraryInfo(LIBS='libgnomecanvasmm',
                                                LIBPATH='#libs/libgnomecanvasmm',
                                                CPPPATH='#libs/libgnomecanvasmm')
    
    libraries['soundtouch'] = LibraryInfo(LIBS='soundtouch',
                                          LIBPATH='#libs/soundtouch',
                                          CPPPATH=['#libs', '#libs/soundtouch'])
    libraries['sndfile-ardour'] = LibraryInfo(LIBS='libsndfile-ardour',
                                    LIBPATH='#libs/libsndfile',
                                    CPPPATH=['#libs/libsndfile', '#libs/libsndfile/src'])
    libraries['appleutility'] = LibraryInfo(LIBS='libappleutility',
                                            LIBPATH='#libs/appleutility',
                                            CPPPATH='#libs/appleutility')

    coredirs = [
        'libs/soundtouch',
        'templates'
    ]
    
    subdirs = [
        'libs/sigc++2',
        'libs/libsndfile',
        'libs/pbd',
        'libs/midi++2',
        'libs/ardour',
    # these are unconditionally included but have
    # tests internally to avoid compilation etc
    # if VST is not set
        'libs/fst',
        'vst',
    # this is unconditionally included but has
    # tests internally to avoid compilation etc
    # if COREAUDIO is not set
        'libs/appleutility'
        ]
    
    gtk_subdirs = [
	'libs/glibmm2',
        'libs/cairomm',
	'libs/gtkmm2/pango',
	'libs/gtkmm2/atk',
	'libs/gtkmm2/gdk',
	'libs/gtkmm2/gtk',
	'libs/libgnomecanvasmm',
#	'libs/flowcanvas',
        'libs/gtkmm2ext',
        'gtk2_ardour',
        'libs/clearlooks'
        ]

#
# * always build the LGPL control protocol lib, since we link against it from libardour
# * ditto for generic MIDI
# * tranzport checks whether it should build internally, but we need here so that
#   its included in the tarball
#

surface_subdirs = [ 'libs/surfaces/control_protocol', 'libs/surfaces/generic_midi', 'libs/surfaces/tranzport', 'libs/surfaces/mackie' ]

if env['SURFACES']:
    if have_libusb:
        env['TRANZPORT'] = 1
    else:
        env['TRANZPORT'] = 0
        print 'Disabled building Tranzport code because libusb could not be found'
    if os.access ('libs/surfaces/sony9pin', os.F_OK):
        surface_subdirs += [ 'libs/surfaces/sony9pin' ]

opts.Save('scache.conf', env)
Help(opts.GenerateHelpText(env))

if os.environ.has_key('PATH'):
    env.Append(PATH = os.environ['PATH'])

if os.environ.has_key('PKG_CONFIG_PATH'):
    env.Append(PKG_CONFIG_PATH = os.environ['PKG_CONFIG_PATH'])

if os.environ.has_key('CC'):
    env['CC'] = os.environ['CC']

if os.environ.has_key('CXX'):
    env['CXX'] = os.environ['CXX']

if os.environ.has_key('DISTCC_HOSTS'):
    env['ENV']['DISTCC_HOSTS'] = os.environ['DISTCC_HOSTS']
    env['ENV']['HOME'] = os.environ['HOME']

final_prefix = '$PREFIX'

if env['DESTDIR'] :
    install_prefix = '$DESTDIR/$PREFIX'
else:
    install_prefix = env['PREFIX']

subst_dict['%INSTALL_PREFIX%'] = install_prefix;
subst_dict['%FINAL_PREFIX%'] = final_prefix;
subst_dict['%PREFIX%'] = final_prefix;

if env['PREFIX'] == '/usr':
    final_config_prefix = '/etc'
else:
    final_config_prefix = env['PREFIX'] + '/etc'

config_prefix = '$DESTDIR' + final_config_prefix

#
# everybody needs this
#

env.Merge ([ libraries['core'] ])


#
# i18n support
#

conf = Configure (env)
if env['NLS']:
    nls_error = 'This system is not configured for internationalized applications.  An english-only version will be built:'
    print 'Checking for internationalization support ...'
    have_gettext = conf.TryAction(Action('xgettext --version'))
    if have_gettext[0] != 1:
        nls_error += ' No xgettext command.'
        env['NLS'] = 0
    else:
        print "Found xgettext"
    
    have_msgmerge = conf.TryAction(Action('msgmerge --version'))
    if have_msgmerge[0] != 1:
        nls_error += ' No msgmerge command.'
        env['NLS'] = 0
    else:
        print "Found msgmerge"
    
    if not conf.CheckCHeader('libintl.h'):
        nls_error += ' No libintl.h.'
        env['NLS'] = 0
        
    if env['NLS'] == 0:
        print nls_error
    else:
        print "International version will be built."
env = conf.Finish()

if env['NLS'] == 1:
    env.Append(CCFLAGS="-DENABLE_NLS")

Export('env install_prefix final_prefix config_prefix final_config_prefix libraries i18n ardour_version subst_dict')

#
# the configuration file may be system dependent
#

conf = env.Configure ()

if conf.CheckCHeader('/System/Library/Frameworks/CoreAudio.framework/Versions/A/Headers/CoreAudio.h'):
    subst_dict['%JACK_INPUT%'] = "coreaudio:Built-in Audio:in"
    subst_dict['%JACK_OUTPUT%'] = "coreaudio:Built-in Audio:out"
else:
    subst_dict['%JACK_INPUT%'] = "alsa_pcm:playback_"
    subst_dict['%JACK_OUTPUT%'] = "alsa_pcm:capture_"

# posix_memalign available
if not conf.CheckFunc('posix_memalign'):
    print 'Did not find posix_memalign(), using malloc'
    env.Append(CCFLAGS='-DNO_POSIX_MEMALIGN')


env = conf.Finish()

# generate the per-user and system rc files from the same source

rcbuild = env.SubstInFile ('ardour.rc','ardour.rc.in', SUBST_DICT = subst_dict)
<<<<<<< HEAD
=======
sysrcbuild = env.SubstInFile ('ardour_system.rc','ardour.rc.in', SUBST_DICT = subst_dict)

# add to the substitution dictionary

>>>>>>> a22f2555
subst_dict['%VERSION%'] = ardour_version[0:3]
subst_dict['%EXTRA_VERSION%'] = ardour_version[3:]
subst_dict['%REVISION_STRING%'] = ''
if os.path.exists('.svn'):
    subst_dict['%REVISION_STRING%'] = '.' + fetch_svn_revision ('.') + 'svn'

# specbuild = env.SubstInFile ('ardour.spec','ardour.spec.in', SUBST_DICT = subst_dict)

the_revision = env.Command ('frobnicatory_decoy', [], create_stored_revision)

env.Alias('revision', the_revision)
env.Alias('install', env.Install(os.path.join(config_prefix, 'ardour2'), 'ardour_system.rc'))
env.Alias('install', env.Install(os.path.join(config_prefix, 'ardour2'), 'ardour.rc'))

Default (rcbuild)
Default (sysrcbuild)

# source tarball

Precious (env['DISTTREE'])

env.Distribute (env['DISTTREE'],
               [ 'SConstruct', 'svn_revision.h',
                  'COPYING', 'PACKAGER_README', 'README',
                  'ardour.rc.in',
                  'tools/config.guess',
                  'icons/icon/ardour_icon_mac_mask.png',
                  'icons/icon/ardour_icon_mac.png',
                  'icons/icon/ardour_icon_tango_16px_blue.png',
                  'icons/icon/ardour_icon_tango_16px_red.png',
                  'icons/icon/ardour_icon_tango_22px_blue.png',
                  'icons/icon/ardour_icon_tango_22px_red.png',
                  'icons/icon/ardour_icon_tango_32px_blue.png',
                  'icons/icon/ardour_icon_tango_32px_red.png',
                  'icons/icon/ardour_icon_tango_48px_blue.png',
                  'icons/icon/ardour_icon_tango_48px_red.png'
                  ] +
                glob.glob ('DOCUMENTATION/AUTHORS*') +
                glob.glob ('DOCUMENTATION/CONTRIBUTORS*') +
                glob.glob ('DOCUMENTATION/TRANSLATORS*') +
                glob.glob ('DOCUMENTATION/BUILD*') +
                glob.glob ('DOCUMENTATION/FAQ*') +
                glob.glob ('DOCUMENTATION/README*')
                )

srcdist = env.Tarball(env['TARBALL'], [ env['DISTTREE'], the_revision ])
env.Alias ('srctar', srcdist)

#
# don't leave the distree around
#

env.AddPreAction (env['DISTTREE'], Action ('rm -rf ' + str (File (env['DISTTREE']))))
env.AddPostAction (srcdist, Action ('rm -rf ' + str (File (env['DISTTREE']))))

#
# the subdirs
#

for subdir in coredirs:
    SConscript (subdir + '/SConscript')

for sublistdir in [ subdirs, gtk_subdirs, surface_subdirs ]:
    for subdir in sublistdir:
        SConscript (subdir + '/SConscript')

# cleanup
env.Clean ('scrub', [ 'scache.conf', '.sconf_temp', '.sconsign.dblite', 'config.log'])
<|MERGE_RESOLUTION|>--- conflicted
+++ resolved
@@ -16,11 +16,7 @@
 SConsignFile()
 EnsureSConsVersion(0, 96)
 
-<<<<<<< HEAD
-ardour_version = '2.0rc1'
-=======
 ardour_version = '2.0rc2'
->>>>>>> a22f2555
 
 subst_dict = { }
 
@@ -866,12 +862,6 @@
     libraries['sndfile-ardour'] = LibraryInfo(LIBS='libsndfile-ardour',
                                     LIBPATH='#libs/libsndfile',
                                     CPPPATH=['#libs/libsndfile/src'])
-<<<<<<< HEAD
-
-#    libraries['libglademm'] = LibraryInfo()
-#    libraries['libglademm'].ParseConfig ('pkg-config --cflags --libs libglademm-2.4')
-=======
->>>>>>> a22f2555
 
 #    libraries['flowcanvas'] = LibraryInfo(LIBS='flowcanvas', LIBPATH='#/libs/flowcanvas', CPPPATH='#libs/flowcanvas')
     libraries['soundtouch'] = LibraryInfo()
@@ -1105,13 +1095,10 @@
 # generate the per-user and system rc files from the same source
 
 rcbuild = env.SubstInFile ('ardour.rc','ardour.rc.in', SUBST_DICT = subst_dict)
-<<<<<<< HEAD
-=======
 sysrcbuild = env.SubstInFile ('ardour_system.rc','ardour.rc.in', SUBST_DICT = subst_dict)
 
 # add to the substitution dictionary
 
->>>>>>> a22f2555
 subst_dict['%VERSION%'] = ardour_version[0:3]
 subst_dict['%EXTRA_VERSION%'] = ardour_version[3:]
 subst_dict['%REVISION_STRING%'] = ''
