--- conflicted
+++ resolved
@@ -199,11 +199,7 @@
 		
 		for (int n = 0; n < sf_info.channels; ++n) {
 			try {
-<<<<<<< HEAD
-				afs = boost::dynamic_pointer_cast<AudioFileSource> (SourceFactory::createReadable (*_session, path, n, AudioFileSource::Flag (0)));
-=======
 				afs = boost::dynamic_pointer_cast<AudioFileSource> (SourceFactory::createReadable (DataType::AUDIO, *_session, path, n, AudioFileSource::Flag (0)));
->>>>>>> 7f64e5ac
 				srclist.push_back(afs);
 
 			} catch (failed_constructor& err) {
