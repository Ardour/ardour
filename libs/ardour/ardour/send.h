/*
    Copyright (C) 2000 Paul Davis 

    This program is free software; you can redistribute it and/or modify
    it under the terms of the GNU General Public License as published by
    the Free Software Foundation; either version 2 of the License, or
    (at your option) any later version.

    This program is distributed in the hope that it will be useful,
    but WITHOUT ANY WARRANTY; without even the implied warranty of
    MERCHANTABILITY or FITNESS FOR A PARTICULAR PURPOSE.  See the
    GNU General Public License for more details.

    You should have received a copy of the GNU General Public License
    along with this program; if not, write to the Free Software
    Foundation, Inc., 675 Mass Ave, Cambridge, MA 02139, USA.

*/

#ifndef __ardour_send_h__
#define __ardour_send_h__

#include <sigc++/signal.h>
#include <string>


#include <pbd/stateful.h> 
#include <ardour/ardour.h>
#include <ardour/audioengine.h>
#include <ardour/io.h>
#include <ardour/redirect.h>

namespace ARDOUR {

class Send : public Redirect 
{
  public:	
	Send (Session&, Placement);
	Send (Session&, const XMLNode&);
	Send (const Send&);
	virtual ~Send ();

	uint32_t bit_slot() const { return bitslot; }
<<<<<<< HEAD
	
	void run (vector<Sample *> &bufs, uint32_t nbufs, nframes_t nframes, nframes_t offset);
=======
	
	void run (BufferSet& bufs, nframes_t start_frame, nframes_t end_frame, nframes_t nframes, nframes_t offset);
	
>>>>>>> 7f64e5ac
	void activate() {}
	void deactivate () {}

	void set_metering (bool yn);

	XMLNode& state(bool full);
	XMLNode& get_state(void);
	int set_state(const XMLNode& node);

	uint32_t pans_required() const { return _expected_inputs.get(DataType::AUDIO); }
	void expect_inputs (const ChanCount&);

	static uint32_t how_many_sends();

	static uint32_t how_many_sends();

  private:
<<<<<<< HEAD
	bool _metering;
	uint32_t expected_inputs;
=======
	bool      _metering;
	ChanCount _expected_inputs;
>>>>>>> 7f64e5ac
	uint32_t bitslot;
};

} // namespace ARDOUR

#endif /* __ardour_send_h__ */<|MERGE_RESOLUTION|>--- conflicted
+++ resolved
@@ -41,14 +41,9 @@
 	virtual ~Send ();
 
 	uint32_t bit_slot() const { return bitslot; }
-<<<<<<< HEAD
-	
-	void run (vector<Sample *> &bufs, uint32_t nbufs, nframes_t nframes, nframes_t offset);
-=======
 	
 	void run (BufferSet& bufs, nframes_t start_frame, nframes_t end_frame, nframes_t nframes, nframes_t offset);
 	
->>>>>>> 7f64e5ac
 	void activate() {}
 	void deactivate () {}
 
@@ -63,16 +58,9 @@
 
 	static uint32_t how_many_sends();
 
-	static uint32_t how_many_sends();
-
   private:
-<<<<<<< HEAD
-	bool _metering;
-	uint32_t expected_inputs;
-=======
 	bool      _metering;
 	ChanCount _expected_inputs;
->>>>>>> 7f64e5ac
 	uint32_t bitslot;
 };
 
