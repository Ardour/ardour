/*
    Copyright (C) 2003-2006 Paul Davis 

    This program is free software; you can redistribute it and/or modify
    it under the terms of the GNU General Public License as published by
    the Free Software Foundation; either version 2 of the License, or
    (at your option) any later version.

    This program is distributed in the hope that it will be useful,
    but WITHOUT ANY WARRANTY; without even the implied warranty of
    MERCHANTABILITY or FITNESS FOR A PARTICULAR PURPOSE.  See the
    GNU General Public License for more details.

    You should have received a copy of the GNU General Public License
    along with this program; if not, write to the Free Software
    Foundation, Inc., 675 Mass Ave, Cambridge, MA 02139, USA.

*/

#include <sigc++/bind.h>

#include <pbd/stacktrace.h>

#include <ardour/types.h>
#include <ardour/crossfade.h>
#include <ardour/crossfade_compare.h>
#include <ardour/audioregion.h>
#include <ardour/playlist.h>
#include <ardour/utils.h>
#include <ardour/session.h>

#include "i18n.h"
#include <locale.h>

using namespace std;
using namespace ARDOUR;
using namespace PBD;

nframes_t Crossfade::_short_xfade_length = 0;
Change Crossfade::ActiveChanged = new_change();
Change Crossfade::FollowOverlapChanged = new_change();

/* XXX if and when we ever implement parallel processing of the process()
   callback, these will need to be handled on a per-thread basis.
*/

Sample* Crossfade::crossfade_buffer_out = 0;
Sample* Crossfade::crossfade_buffer_in = 0;

void
Crossfade::set_buffer_size (nframes_t sz)
{
	if (crossfade_buffer_out) {
		delete [] crossfade_buffer_out;
		crossfade_buffer_out = 0;
	}

	if (crossfade_buffer_in) {
		delete [] crossfade_buffer_in;
		crossfade_buffer_in = 0;
	}

	if (sz) {
		crossfade_buffer_out = new Sample[sz];
		crossfade_buffer_in = new Sample[sz];
	}
}

bool
Crossfade::operator== (const Crossfade& other)
{
	return (_in == other._in) && (_out == other._out);
}

Crossfade::Crossfade (boost::shared_ptr<AudioRegion> in, boost::shared_ptr<AudioRegion> out, 
		      nframes_t length,
		      nframes_t position,
		      AnchorPoint ap)
	: _fade_in (0.0, 2.0, 1.0), // linear (gain coefficient) => -inf..+6dB
	  _fade_out (0.0, 2.0, 1.0) // linear (gain coefficient) => -inf..+6dB
{
	_in = in;
	_out = out;
	
	_length = length;
	_position = position;
	_anchor_point = ap;

	_follow_overlap = false;

	_active = Config->get_xfades_active ();
	_fixed = true;
		
	initialize ();
}

Crossfade::Crossfade (boost::shared_ptr<AudioRegion> a, boost::shared_ptr<AudioRegion> b, CrossfadeModel model, bool act)
	: _fade_in (0.0, 2.0, 1.0), // linear (gain coefficient) => -inf..+6dB
	  _fade_out (0.0, 2.0, 1.0) // linear (gain coefficient) => -inf..+6dB
{
	_in_update = false;
	_fixed = false;

	if (compute (a, b, model)) {
		throw failed_constructor();
	}

	_active = act;

	initialize ();
}

Crossfade::Crossfade (const Playlist& playlist, XMLNode& node)
	:  _fade_in (0.0, 2.0, 1.0), // linear (gain coefficient) => -inf..+6dB
	   _fade_out (0.0, 2.0, 1.0) // linear (gain coefficient) => -inf..+6dB
{
	boost::shared_ptr<Region> r;
	XMLProperty* prop;
	LocaleGuard lg (X_("POSIX"));

	/* we have to find the in/out regions before we can do anything else */

	if ((prop = node.property ("in")) == 0) {
		error << _("Crossfade: no \"in\" region in state") << endmsg;
		throw failed_constructor();
	}
	
	PBD::ID id (prop->value());

	if ((r = playlist.find_region (id)) == 0) {
		error << string_compose (_("Crossfade: no \"in\" region %1 found in playlist %2"), id, playlist.name())
		      << endmsg;
		throw failed_constructor();
	}
	
	if ((_in = boost::dynamic_pointer_cast<AudioRegion> (r)) == 0) {
		throw failed_constructor();
	}

	if ((prop = node.property ("out")) == 0) {
		error << _("Crossfade: no \"out\" region in state") << endmsg;
		throw failed_constructor();
	}

	PBD::ID id2 (prop->value());

	if ((r = playlist.find_region (id2)) == 0) {
		error << string_compose (_("Crossfade: no \"out\" region %1 found in playlist %2"), id2, playlist.name())
		      << endmsg;
		throw failed_constructor();
	}
	
	if ((_out = boost::dynamic_pointer_cast<AudioRegion> (r)) == 0) {
		throw failed_constructor();
	}

	_length = 0;
<<<<<<< HEAD
	_active = Config->get_xfades_active();

=======
>>>>>>> 7f64e5ac
	initialize();
	
	if (set_state (node)) {
		throw failed_constructor();
	}
}

Crossfade::Crossfade (const Crossfade &orig, boost::shared_ptr<AudioRegion> newin, boost::shared_ptr<AudioRegion> newout)
	: _fade_in(orig._fade_in),
	  _fade_out(orig._fade_out)
{
	_active           = orig._active;
	_in_update        = orig._in_update;
	_length           = orig._length;
	_position         = orig._position;
	_anchor_point     = orig._anchor_point;
	_follow_overlap   = orig._follow_overlap;
	_fixed            = orig._fixed;
	
	_in = newin;
	_out = newout;

	// copied from Crossfade::initialize()
	_in_update = false;
	
	_out->suspend_fade_out ();
	_in->suspend_fade_in ();

	overlap_type = _in->coverage (_out->position(), _out->last_frame());
	layer_relation = (int32_t) (_in->layer() - _out->layer());

	// Let's make sure the fade isn't too long
	set_length(_length);
}


Crossfade::~Crossfade ()
{
	notify_callbacks ();
}

void
Crossfade::initialize ()
{
	_in_update = false;
	
	_out->suspend_fade_out ();
	_in->suspend_fade_in ();

	_fade_out.freeze ();
	_fade_out.clear ();
	_fade_out.add (0.0, 1.0);
	_fade_out.add ((_length * 0.1), 0.99);
	_fade_out.add ((_length * 0.2), 0.97);
	_fade_out.add ((_length * 0.8), 0.03);
	_fade_out.add ((_length * 0.9), 0.01);
	_fade_out.add (_length, 0.0);
	_fade_out.thaw ();
	
	_fade_in.freeze ();
	_fade_in.clear ();
	_fade_in.add (0.0, 0.0);
	_fade_in.add ((_length * 0.1),  0.01);
	_fade_in.add ((_length * 0.2),  0.03);
	_fade_in.add ((_length * 0.8),  0.97);
	_fade_in.add ((_length * 0.9),  0.99);
	_fade_in.add (_length, 1.0);
	_fade_in.thaw ();

	overlap_type = _in->coverage (_out->position(), _out->last_frame());
	layer_relation = (int32_t) (_in->layer() - _out->layer());
}	

nframes_t 
Crossfade::read_at (Sample *buf, Sample *mixdown_buffer, 
		    float *gain_buffer, nframes_t start, nframes_t cnt, uint32_t chan_n,
		    nframes_t read_frames, nframes_t skip_frames)
{
	nframes_t offset;
	nframes_t to_write;

	if (!_active) {
		return 0;
	}

	if (start < _position) {

		/* handle an initial section of the read area that we do not
		   cover.
		*/

		offset = _position - start;

		if (offset < cnt) {
			cnt -= offset;
		} else {
			return 0;
		}
		
		start = _position;
		buf += offset;
		to_write = min (_length, cnt);

	} else {
		
		to_write = min (_length - (start - _position), cnt);
		
	}

	offset = start - _position;

	_out->read_at (crossfade_buffer_out, mixdown_buffer, gain_buffer, start, to_write, chan_n, read_frames, skip_frames);
	_in->read_at (crossfade_buffer_in, mixdown_buffer, gain_buffer, start, to_write, chan_n, read_frames, skip_frames);

	float* fiv = new float[to_write];
	float* fov = new float[to_write];
<<<<<<< HEAD

	_fade_in.get_vector (offset, offset+to_write, fiv, to_write);
	_fade_out.get_vector (offset, offset+to_write, fov, to_write);

	/* note: although we have not explicitly taken into account the return values
	   from _out->read_at() or _in->read_at(), the length() function does this
	   implicitly. why? because it computes a value based on the in+out regions'
	   position and length, and so we know precisely how much data they could return. 
	*/

=======

	_fade_in.get_vector (offset, offset+to_write, fiv, to_write);
	_fade_out.get_vector (offset, offset+to_write, fov, to_write);

	/* note: although we have not explicitly taken into account the return values
	   from _out->read_at() or _in->read_at(), the length() function does this
	   implicitly. why? because it computes a value based on the in+out regions'
	   position and length, and so we know precisely how much data they could return. 
	*/

>>>>>>> 7f64e5ac
	for (nframes_t n = 0; n < to_write; ++n) {
		buf[n] = (crossfade_buffer_out[n] * fov[n]) + (crossfade_buffer_in[n] * fiv[n]);
	}

	delete [] fov;
	delete [] fiv;

	return to_write;
}	

OverlapType 
Crossfade::coverage (nframes_t start, nframes_t end) const
{
	nframes_t my_end = _position + _length;

	if ((start >= _position) && (end <= my_end)) {
		return OverlapInternal;
	}
	if ((end >= _position) && (end <= my_end)) {
		return OverlapStart;
	}
	if ((start >= _position) && (start <= my_end)) {
		return OverlapEnd;
	}
	if ((_position >= start) && (_position <= end) && (my_end <= end)) {
		return OverlapExternal;
	}
	return OverlapNone;
}

void
Crossfade::set_active (bool yn)
{
	if (_active != yn) {
		_active = yn;
		StateChanged (ActiveChanged);
	}
}

bool
Crossfade::refresh ()
{
	/* crossfades must be between non-muted regions */
	
	if (_out->muted() || _in->muted()) {
		Invalidated (shared_from_this());
		return false;
	}

	/* layer ordering cannot change */

	int32_t new_layer_relation = (int32_t) (_in->layer() - _out->layer());

	if (new_layer_relation * layer_relation < 0) { // different sign, layers rotated 
		Invalidated (shared_from_this());
		return false;
	}

	OverlapType ot = _in->coverage (_out->first_frame(), _out->last_frame());

	if (ot == OverlapNone) {
		Invalidated (shared_from_this());
		return false;
	} 

	bool send_signal;

	if (ot != overlap_type) {

		if (_follow_overlap) {

			try {
				compute (_in, _out, Config->get_xfade_model());
			} 

			catch (NoCrossfadeHere& err) {
				Invalidated (shared_from_this());
				return false;
			}

			send_signal = true;

		} else {

			Invalidated (shared_from_this());
			return false;
		}

	} else {

		send_signal = update ();
	}

	if (send_signal) {
		StateChanged (BoundsChanged); /* EMIT SIGNAL */
	}

	_in_update = false;

	return true;
}

bool
Crossfade::update ()
{
	nframes_t newlen;
	
	if (_follow_overlap) {
		newlen = _out->first_frame() + _out->length() - _in->first_frame();
	} else {
		newlen = _length;
	}
	
	if (newlen == 0) {
		Invalidated (shared_from_this());
		return false;
	}
	
	_in_update = true;
	
	if ((_follow_overlap && newlen != _length) || (_length > newlen)) {
		
		double factor =  newlen / (double) _length;
		
		_fade_out.x_scale (factor);
		_fade_in.x_scale (factor);
		
		_length = newlen;
	} 
		
	switch (_anchor_point) {
	case StartOfIn:
		_position = _in->first_frame();
		break;
		
	case EndOfIn:
		_position = _in->last_frame() - _length;
		break;
		
	case EndOfOut:
		_position = _out->last_frame() - _length;
	}

	return true;
}

int
Crossfade::compute (boost::shared_ptr<AudioRegion> a, boost::shared_ptr<AudioRegion> b, CrossfadeModel model)
{
	boost::shared_ptr<AudioRegion> top;
	boost::shared_ptr<AudioRegion> bottom;
	nframes_t short_xfade_length;

	short_xfade_length = _short_xfade_length; 

	if (a->layer() < b->layer()) {
		top = b;
		bottom = a;
	} else {
		top = a;
		bottom = b;
	}
	
	/* first check for matching ends */
	
	if (top->first_frame() == bottom->first_frame()) {

		/* Both regions start at the same point */
		
		if (top->last_frame() < bottom->last_frame()) {
			
			/* top ends before bottom, so put an xfade
			   in at the end of top.
			*/
			
			/* [-------- top ---------- ]
                         * {====== bottom =====================}
			 */

			_in = bottom;
			_out = top;

			if (top->last_frame() < short_xfade_length) {
				_position = 0;
			} else {
				_position = top->last_frame() - short_xfade_length;
			}

			_length = min (short_xfade_length, top->length());
			_follow_overlap = false;
			_anchor_point = EndOfIn;
			_active = true;
			_fixed = true;

		} else {
			/* top ends after (or same time) as bottom - no xfade
			 */
			
			/* [-------- top ------------------------ ]
                         * {====== bottom =====================}
			 */

			throw NoCrossfadeHere();
		}
		
	} else if (top->last_frame() == bottom->last_frame()) {
		
		/* Both regions end at the same point */
		
		if (top->first_frame() > bottom->first_frame()) {
			
			/* top starts after bottom, put an xfade in at the
			   start of top
			*/
			
			/*            [-------- top ---------- ]
                         * {====== bottom =====================}
			 */

			_in = top;
			_out = bottom;
			_position = top->first_frame();
			_length = min (short_xfade_length, top->length());
			_follow_overlap = false;
			_anchor_point = StartOfIn;
			_active = true;
			_fixed = true;
			
		} else {
			/* top starts before bottom - no xfade
			 */

			/* [-------- top ------------------------ ]
                         *    {====== bottom =====================}
			 */

			throw NoCrossfadeHere();
		}

	} else {
	
		/* OK, time to do more regular overlapping */

		OverlapType ot = top->coverage (bottom->first_frame(), bottom->last_frame());

		switch (ot) {
		case OverlapNone:
			/* should be NOTREACHED as a precondition of creating
			   a new crossfade, but we need to handle it here.
			*/
			throw NoCrossfadeHere();
			break;
			
		case OverlapInternal:
		case OverlapExternal:
			/* should be NOTREACHED because of tests above */
			throw NoCrossfadeHere();
			break;
			
		case OverlapEnd: /* top covers start of bottom but ends within it */

			/* [---- top ------------------------] 
			 *                { ==== bottom ============ } 
			 */ 

			_in = bottom;
			_out = top;
			_anchor_point = EndOfOut;

			if (model == FullCrossfade) {
				_position = bottom->first_frame(); // "{"
				_length = _out->first_frame() + _out->length() - _in->first_frame();
				/* leave active alone */
				_follow_overlap = true;
			} else {
				_length = min (short_xfade_length, top->length());
				_position = top->last_frame() - _length;  // "]" - length 
				_active = true;
				_follow_overlap = false;
				
			}
			break;
			
		case OverlapStart:   /* top starts within bottom but covers bottom's end */

			/*                   { ==== top ============ } 
			 *   [---- bottom -------------------] 
			 */

			_in = top;
			_out = bottom;
			_position = top->first_frame();
			_anchor_point = StartOfIn;

			if (model == FullCrossfade) {
				_length = _out->first_frame() + _out->length() - _in->first_frame();
				/* leave active alone */
				_follow_overlap = true;
			} else {
				_length = min (short_xfade_length, top->length());
				_active = true;
				_follow_overlap = false;
				
			}
			
			break;
		}
	}
	
	return 0;
}

XMLNode&
Crossfade::get_state () 
{
	XMLNode* node = new XMLNode (X_("Crossfade"));
	XMLNode* child;
	char buf[64];
	LocaleGuard lg (X_("POSIX"));

	_out->id().print (buf, sizeof (buf));
	node->add_property ("out", buf);
	_in->id().print (buf, sizeof (buf));
	node->add_property ("in", buf);
	node->add_property ("active", (_active ? "yes" : "no"));
	node->add_property ("follow-overlap", (_follow_overlap ? "yes" : "no"));
	node->add_property ("fixed", (_fixed ? "yes" : "no"));
	snprintf (buf, sizeof(buf), "%" PRIu32, _length);
	node->add_property ("length", buf);
	snprintf (buf, sizeof(buf), "%" PRIu32, (uint32_t) _anchor_point);
	node->add_property ("anchor-point", buf);
	snprintf (buf, sizeof(buf), "%" PRIu32, (uint32_t) _position);
	node->add_property ("position", buf);

	child = node->add_child ("FadeIn");

	for (AutomationList::iterator ii = _fade_in.begin(); ii != _fade_in.end(); ++ii) {
		XMLNode* pnode;

		pnode = new XMLNode ("point");

		snprintf (buf, sizeof (buf), "%" PRIu32, (nframes_t) floor ((*ii)->when));
		pnode->add_property ("x", buf);
		snprintf (buf, sizeof (buf), "%.12g", (*ii)->value);
		pnode->add_property ("y", buf);
		child->add_child_nocopy (*pnode);
	}

	child = node->add_child ("FadeOut");

	for (AutomationList::iterator ii = _fade_out.begin(); ii != _fade_out.end(); ++ii) {
		XMLNode* pnode;

		pnode = new XMLNode ("point");

		snprintf (buf, sizeof (buf), "%" PRIu32, (nframes_t) floor ((*ii)->when));
		pnode->add_property ("x", buf);
		snprintf (buf, sizeof (buf), "%.12g", (*ii)->value);
		pnode->add_property ("y", buf);
		child->add_child_nocopy (*pnode);
	}

	return *node;
}

int
Crossfade::set_state (const XMLNode& node)
{
	XMLNodeConstIterator i;
	XMLNodeList children;
	XMLNode* fi;
	XMLNode* fo;
	const XMLProperty* prop;
	LocaleGuard lg (X_("POSIX"));
	Change what_changed = Change (0);
	nframes_t val;

	if ((prop = node.property ("position")) != 0) {
		sscanf (prop->value().c_str(), "%" PRIu32, &val);
		if (val != _position) {
			_position = val;
			what_changed = Change (what_changed | PositionChanged);
		}
	} else {
		warning << _("old-style crossfade information - no position information") << endmsg;
		_position = _in->first_frame();
	}

	if ((prop = node.property ("active")) != 0) {
		bool x = (prop->value() == "yes");
		if (x != _active) {
			_active = x;
			what_changed = Change (what_changed | ActiveChanged);
		}
	} else {
		_active = true;
	}

	if ((prop = node.property ("follow-overlap")) != 0) {
		_follow_overlap = (prop->value() == "yes");
	} else {
		_follow_overlap = false;
	}

	if ((prop = node.property ("fixed")) != 0) {
		_fixed = (prop->value() == "yes");
	} else {
		_fixed = false;
	}

	if ((prop = node.property ("anchor-point")) != 0) {
		_anchor_point = AnchorPoint (atoi ((prop->value().c_str())));
	} else {
		_anchor_point = StartOfIn;
	}

	if ((prop = node.property ("length")) != 0) {

		sscanf (prop->value().c_str(), "%" PRIu32, &val);
		if (val != _length) {
			_length = atol (prop->value().c_str());
			what_changed = Change (what_changed | LengthChanged);
		}

	} else {
		
		/* XXX this branch is legacy code from before
		   the point where we stored xfade lengths.
		*/
		
		if ((_length = overlap_length()) == 0) {
			throw failed_constructor();
		}
	}

	if ((fi = find_named_node (node, "FadeIn")) == 0) {
		return -1;
	}
	
	if ((fo = find_named_node (node, "FadeOut")) == 0) {
		return -1;
	}

	/* fade in */
	
	_fade_in.freeze ();
	_fade_in.clear ();
	
	children = fi->children();
	
	for (i = children.begin(); i != children.end(); ++i) {
		if ((*i)->name() == "point") {
			nframes_t x;
			float y;
			
			prop = (*i)->property ("x");
			sscanf (prop->value().c_str(), "%" PRIu32, &x);
			
			prop = (*i)->property ("y");
			sscanf (prop->value().c_str(), "%f", &y);

			_fade_in.add (x, y);
		}
	}

	_fade_in.thaw ();
	
        /* fade out */
	
	_fade_out.freeze ();
	_fade_out.clear ();

	children = fo->children();
	
	for (i = children.begin(); i != children.end(); ++i) {
		if ((*i)->name() == "point") {
			nframes_t x;
			float y;
			XMLProperty* prop;

			prop = (*i)->property ("x");
			sscanf (prop->value().c_str(), "%" PRIu32, &x);

			prop = (*i)->property ("y");
			sscanf (prop->value().c_str(), "%f", &y);
			
			_fade_out.add (x, y);
		}
	}

	_fade_out.thaw ();

	StateChanged (what_changed); /* EMIT SIGNAL */

	return 0;
}

bool
Crossfade::can_follow_overlap () const
{
	return !_fixed;
}

void
Crossfade::set_follow_overlap (bool yn)
{
	if (yn == _follow_overlap || _fixed) {
		return;
	}

	_follow_overlap = yn;

	if (!yn) {
		set_length (_short_xfade_length);
	} else {
		set_length (_out->first_frame() + _out->length() - _in->first_frame());
	}

	StateChanged (FollowOverlapChanged);
}

nframes_t
Crossfade::set_length (nframes_t len)
{
	nframes_t limit;

	switch (_anchor_point) {
	case StartOfIn:
		limit = _in->length();
		break;

	case EndOfIn:
		limit = _in->length();
		break;

	case EndOfOut:
		limit = _out->length();
		break;
		
	}

	len = min (limit, len);

	double factor = len / (double) _length;

	_in_update = true;
	_fade_out.x_scale (factor);
	_fade_in.x_scale (factor);
	_in_update = false;
	
	_length = len;

	StateChanged (LengthChanged);

	return len;
}

nframes_t
Crossfade::overlap_length () const
{
	if (_fixed) {
		return _length;
	}
	return _out->first_frame() + _out->length() - _in->first_frame();
}

void
Crossfade::set_short_xfade_length (nframes_t n)
{
	_short_xfade_length = n;
}

void
Crossfade::invalidate ()
{
	Invalidated (shared_from_this()); /* EMIT SIGNAL */
}<|MERGE_RESOLUTION|>--- conflicted
+++ resolved
@@ -155,11 +155,6 @@
 	}
 
 	_length = 0;
-<<<<<<< HEAD
-	_active = Config->get_xfades_active();
-
-=======
->>>>>>> 7f64e5ac
 	initialize();
 	
 	if (set_state (node)) {
@@ -276,7 +271,6 @@
 
 	float* fiv = new float[to_write];
 	float* fov = new float[to_write];
-<<<<<<< HEAD
 
 	_fade_in.get_vector (offset, offset+to_write, fiv, to_write);
 	_fade_out.get_vector (offset, offset+to_write, fov, to_write);
@@ -287,18 +281,6 @@
 	   position and length, and so we know precisely how much data they could return. 
 	*/
 
-=======
-
-	_fade_in.get_vector (offset, offset+to_write, fiv, to_write);
-	_fade_out.get_vector (offset, offset+to_write, fov, to_write);
-
-	/* note: although we have not explicitly taken into account the return values
-	   from _out->read_at() or _in->read_at(), the length() function does this
-	   implicitly. why? because it computes a value based on the in+out regions'
-	   position and length, and so we know precisely how much data they could return. 
-	*/
-
->>>>>>> 7f64e5ac
 	for (nframes_t n = 0; n < to_write; ++n) {
 		buf[n] = (crossfade_buffer_out[n] * fov[n]) + (crossfade_buffer_in[n] * fiv[n]);
 	}
