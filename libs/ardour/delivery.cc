/*
    Copyright (C) 2009 Paul Davis

    This program is free software; you can redistribute it and/or modify it
    under the terms of the GNU General Public License as published by the Free
    Software Foundation; either version 2 of the License, or (at your option)
    any later version.

    This program is distributed in the hope that it will be useful, but WITHOUT
    ANY WARRANTY; without even the implied warranty of MERCHANTABILITY or
    FITNESS FOR A PARTICULAR PURPOSE.  See the GNU General Public License
    for more details.

    You should have received a copy of the GNU General Public License along
    with this program; if not, write to the Free Software Foundation, Inc.,
    675 Mass Ave, Cambridge, MA 02139, USA.
*/

#include <cmath>
#include <algorithm>

#include "pbd/enumwriter.h"
#include "pbd/convert.h"

#include "ardour/amp.h"
#include "ardour/audioengine.h"
#include "ardour/buffer_set.h"
#include "ardour/debug.h"
#include "ardour/delivery.h"
#include "ardour/io.h"
#include "ardour/mute_master.h"
#include "ardour/pannable.h"
#include "ardour/panner_shell.h"
#include "ardour/port.h"
#include "ardour/session.h"

#include "i18n.h"

namespace ARDOUR { class Panner; }

using namespace std;
using namespace PBD;
using namespace ARDOUR;

PBD::Signal0<void>            Delivery::PannersLegal;
bool                          Delivery::panners_legal = false;

/* deliver to an existing IO object */

Delivery::Delivery (Session& s, boost::shared_ptr<IO> io, boost::shared_ptr<Pannable> pannable,
                    boost::shared_ptr<MuteMaster> mm, const string& name, Role r)
	: IOProcessor(s, boost::shared_ptr<IO>(), (role_requires_output_ports (r) ? io : boost::shared_ptr<IO>()), name)
	, _role (r)
	, _output_buffers (new BufferSet())
	, _current_gain (1.0)
	, _no_outs_cuz_we_no_monitor (false)
	, _mute_master (mm)
	, _no_panner_reset (false)
{
	if (pannable) {
		bool is_send = false;
		if (r & (Delivery::Send|Delivery::Aux)) is_send = true;
		_panshell = boost::shared_ptr<PannerShell>(new PannerShell (_name, _session, pannable, is_send));
	}

	_display_to_user = false;

	if (_output) {
		_output->changed.connect_same_thread (*this, boost::bind (&Delivery::output_changed, this, _1, _2));
	}
}

/* deliver to a new IO object */

Delivery::Delivery (Session& s, boost::shared_ptr<Pannable> pannable, boost::shared_ptr<MuteMaster> mm, const string& name, Role r)
	: IOProcessor(s, false, (role_requires_output_ports (r) ? true : false), name, "", DataType::AUDIO, (r == Send))
	, _role (r)
	, _output_buffers (new BufferSet())
	, _current_gain (1.0)
	, _no_outs_cuz_we_no_monitor (false)
	, _mute_master (mm)
	, _no_panner_reset (false)
{
	if (pannable) {
		bool is_send = false;
		if (r & (Delivery::Send|Delivery::Aux)) is_send = true;
		_panshell = boost::shared_ptr<PannerShell>(new PannerShell (_name, _session, pannable, is_send));
	}

	_display_to_user = false;

	if (_output) {
		_output->changed.connect_same_thread (*this, boost::bind (&Delivery::output_changed, this, _1, _2));
	}
}


Delivery::~Delivery()
{
	DEBUG_TRACE (DEBUG::Destruction, string_compose ("delivery %1 destructor\n", _name));	

	/* this object should vanish from any signal callback lists
	   that it is on before we get any further. The full qualification
	   of the method name is not necessary, but is here to make it 
	   clear that this call is about signals, not data flow connections.
	*/

	ScopedConnectionList::drop_connections ();

	delete _output_buffers;
}

std::string
Delivery::display_name () const
{
	switch (_role) {
	case Main:
		return _("main outs");
		break;
	case Listen:
		return _("listen");
		break;
	case Send:
	case Insert:
	default:
		return name();
	}
}

bool
Delivery::can_support_io_configuration (const ChanCount& in, ChanCount& out)
{
	if (_role == Main) {

		/* the out buffers will be set to point to the port output buffers
		   of our output object.
		*/

		if (_output) {
			if (_output->n_ports() != ChanCount::ZERO) {
				/* increase number of output ports if the processor chain requires it */
				out = ChanCount::max (_output->n_ports(), in);
				return true;
			} else {
				/* not configured yet - we will passthru */
				out = in;
				return true;
			}
		} else {
			fatal << "programming error: this should never be reached" << endmsg;
			/*NOTREACHED*/
		}


	} else if (_role == Insert) {

		/* the output buffers will be filled with data from the *input* ports
		   of this Insert.
		*/

		if (_input) {
			if (_input->n_ports() != ChanCount::ZERO) {
				out = _input->n_ports();
				return true;
			} else {
				/* not configured yet - we will passthru */
				out = in;
				return true;
			}
		} else {
			fatal << "programming error: this should never be reached" << endmsg;
			/*NOTREACHED*/
		}

	} else {
		fatal << "programming error: this should never be reached" << endmsg;
	}

	return false;
}

/** Caller must hold process lock */
bool
Delivery::configure_io (ChanCount in, ChanCount out)
{
#ifndef NDEBUG
	bool r = AudioEngine::instance()->process_lock().trylock();
	assert (!r && "trylock inside Delivery::configure_io");
#endif

	/* check configuration by comparison with our I/O port configuration, if appropriate.
	   see ::can_support_io_configuration() for comments
	*/

	if (_role == Main) {

		if (_output) {
			if (_output->n_ports() != out) {
				if (_output->n_ports() != ChanCount::ZERO) {
					_output->ensure_io (out, false, this);
				} else {
					/* I/O not yet configured */
				}
			}
		}

	} else if (_role == Insert) {

		if (_input) {
			if (_input->n_ports() != in) {
				if (_input->n_ports() != ChanCount::ZERO) {
					fatal << _name << " programming error: configure_io called with " << in << " and " << out << " with " << _input->n_ports() << " input ports" << endmsg;
					/*NOTREACHED*/
				} else {
					/* I/O not yet configured */
				}
			}
		}

	}

	if (!Processor::configure_io (in, out)) {
		return false;
	}

	reset_panner ();

	return true;
}

void
Delivery::run (BufferSet& bufs, framepos_t start_frame, framepos_t end_frame, pframes_t nframes, bool result_required)
{
	assert (_output);

	PortSet& ports (_output->ports());
	gain_t tgain;

	if (_output->n_ports ().get (_output->default_type()) == 0) {
		goto out;
	}

	if (!_active && !_pending_active) {
		_output->silence (nframes);
		goto out;
	}

	/* this setup is not just for our purposes, but for anything that comes after us in the
	   processing pathway that wants to use this->output_buffers() for some reason.
	*/

	output_buffers().get_backend_port_addresses (ports, nframes);

	// this Delivery processor is not a derived type, and thus we assume
	// we really can modify the buffers passed in (it is almost certainly
	// the main output stage of a Route). Contrast with Send::run()
	// which cannot do this.

	tgain = target_gain ();

	if (tgain != _current_gain) {
		/* target gain has changed */

		Amp::apply_gain (bufs, nframes, _current_gain, tgain);
		_current_gain = tgain;

	} else if (tgain == 0.0) {

		/* we were quiet last time, and we're still supposed to be quiet.
		   Silence the outputs, and make sure the buffers are quiet too,
		*/

		_output->silence (nframes);
		if (result_required) {
			bufs.set_count (output_buffers().count ());
			Amp::apply_simple_gain (bufs, nframes, 0.0);
		}
		goto out;

	} else if (tgain != 1.0) {

		/* target gain has not changed, but is not unity */
		Amp::apply_simple_gain (bufs, nframes, tgain);
	}

	if (_panshell && !_panshell->bypassed() && _panshell->panner()) {

		// Use the panner to distribute audio to output port buffers

		_panshell->run (bufs, output_buffers(), start_frame, end_frame, nframes);

		// MIDI data will not have been delivered by the panner

		if (bufs.count().n_midi() > 0 && ports.count().n_midi () > 0) {
			_output->copy_to_outputs (bufs, DataType::MIDI, nframes, 0);
		}

	} else {

		// Do a 1:1 copy of data to output ports

		if (bufs.count().n_audio() > 0 && ports.count().n_audio () > 0) {
			_output->copy_to_outputs (bufs, DataType::AUDIO, nframes, 0);
                }

		if (bufs.count().n_midi() > 0 && ports.count().n_midi () > 0) {
			_output->copy_to_outputs (bufs, DataType::MIDI, nframes, 0);
		}
	}

        if (result_required) {
                bufs.read_from (output_buffers (), nframes);
        }

  out:
	_active = _pending_active;
}

XMLNode&
Delivery::state (bool full_state)
{
	XMLNode& node (IOProcessor::state (full_state));

	if (_role & Main) {
		node.add_property("type", "main-outs");
	} else if (_role & Listen) {
		node.add_property("type", "listen");
	} else {
		node.add_property("type", "delivery");
	}

	node.add_property("role", enum_2_string(_role));

	if (_panshell) {
		node.add_child_nocopy (_panshell->get_state ());
		if (_panshell->pannable()) {
			node.add_child_nocopy (_panshell->pannable()->get_state ());
		}
	}

	return node;
}

int
Delivery::set_state (const XMLNode& node, int version)
{
	const XMLProperty* prop;

	if (IOProcessor::set_state (node, version)) {
		return -1;
	}

	if ((prop = node.property ("role")) != 0) {
		_role = Role (string_2_enum (prop->value(), _role));
		// std::cerr << this << ' ' << _name << " set role to " << enum_2_string (_role) << std::endl;
	} else {
		// std::cerr << this << ' ' << _name << " NO ROLE INFO\n";
	}

	XMLNode* pan_node = node.child (X_("PannerShell"));

	if (pan_node && _panshell) {
		_panshell->set_state (*pan_node, version);
	}

	reset_panner ();

	XMLNode* pannnode = node.child (X_("Pannable"));
	if (_panshell && _panshell->panner() && pannnode) {
		_panshell->pannable()->set_state (*pannnode, version);
<<<<<<< HEAD
=======
		_panshell->pannable()->set_panner(_panshell->panner());
>>>>>>> d9296b71
	}

	return 0;
}

void
Delivery::unpan ()
{
	/* caller must hold process lock */

	_panshell.reset ();
}

uint32_t
Delivery::pan_outs () const
{
	if (_output) {
		return _output->n_ports().n_audio();
	} 

	return _configured_output.n_audio();
}

void
Delivery::reset_panner ()
{
	if (panners_legal) {
		if (!_no_panner_reset) {

			if (_panshell) {
				_panshell->configure_io (ChanCount (DataType::AUDIO, pans_required()), ChanCount (DataType::AUDIO, pan_outs()));
				
				if (_role == Main || _role == Aux || _role == Send) {
					_panshell->pannable()->set_panner (_panshell->panner());
				}
			}
		}

	} else {
		panner_legal_c.disconnect ();
		PannersLegal.connect_same_thread (panner_legal_c, boost::bind (&Delivery::panners_became_legal, this));
	}
}

void
Delivery::panners_became_legal ()
{
	if (_panshell) {
		_panshell->configure_io (ChanCount (DataType::AUDIO, pans_required()), ChanCount (DataType::AUDIO, pan_outs()));
		
		if (_role == Main) {
			_panshell->pannable()->set_panner (_panshell->panner());
		}
	}

	panner_legal_c.disconnect ();
}

void
Delivery::defer_pan_reset ()
{
	_no_panner_reset = true;
}

void
Delivery::allow_pan_reset ()
{
	_no_panner_reset = false;
	reset_panner ();
}


int
Delivery::disable_panners ()
{
	panners_legal = false;
	return 0;
}

void
Delivery::reset_panners ()
{
	panners_legal = true;
	PannersLegal ();
}

void
Delivery::flush_buffers (framecnt_t nframes)
{
	/* io_lock, not taken: function must be called from Session::process() calltree */

	if (!_output) {
		return;
	}
	
	PortSet& ports (_output->ports());

	for (PortSet::iterator i = ports.begin(); i != ports.end(); ++i) {
		i->flush_buffers (nframes);
	}
}

void
Delivery::transport_stopped (framepos_t now)
{
        Processor::transport_stopped (now);

	if (_panshell) {
		_panshell->pannable()->transport_stopped (now);
	}

        if (_output) {
                PortSet& ports (_output->ports());

                for (PortSet::iterator i = ports.begin(); i != ports.end(); ++i) {
                        i->transport_stopped ();
                }
        }
}

void
Delivery::realtime_locate ()
{
        if (_output) {
                PortSet& ports (_output->ports());

                for (PortSet::iterator i = ports.begin(); i != ports.end(); ++i) {
                        i->realtime_locate ();
                }
        }
}

gain_t
Delivery::target_gain ()
{
	/* if we've been requested to deactivate, our target gain is zero */

	if (!_pending_active) {
		return 0.0;
	}

	/* if we've been told not to output because its a monitoring situation and
	   we're not monitoring, then be quiet.
	*/

	if (_no_outs_cuz_we_no_monitor) {
		return 0.0;
	}

        MuteMaster::MutePoint mp = MuteMaster::Main; // stupid gcc uninit warning

        switch (_role) {
        case Main:
                mp = MuteMaster::Main;
                break;
        case Listen:
                mp = MuteMaster::Listen;
                break;
        case Send:
        case Insert:
        case Aux:
		if (_pre_fader) {
			mp = MuteMaster::PreFader;
		} else {
			mp = MuteMaster::PostFader;
		}
                break;
        }

        gain_t desired_gain = _mute_master->mute_gain_at (mp);

        if (_role == Listen && _session.monitor_out() && !_session.listening()) {

                /* nobody is soloed, and this delivery is a listen-send to the
                   control/monitor/listen bus, we should be silent since
                   it gets its signal from the master out.
                */

                desired_gain = 0.0;

        }

	return desired_gain;
}

void
Delivery::no_outs_cuz_we_no_monitor (bool yn)
{
	_no_outs_cuz_we_no_monitor = yn;
}

bool
Delivery::set_name (const std::string& name)
{
	bool ret = IOProcessor::set_name (name);

	if (ret) {
		ret = _panshell->set_name (name);
	}

	return ret;
}

bool ignore_output_change = false;

void
Delivery::output_changed (IOChange change, void* /*src*/)
{
	if (change.type & IOChange::ConfigurationChanged) {
		reset_panner ();
		_output_buffers->attach_buffers (_output->ports ());
	}
}

boost::shared_ptr<Panner>
Delivery::panner () const
{
	if (_panshell) {
		return _panshell->panner();
	} else {
		return boost::shared_ptr<Panner>();
	}
}
<|MERGE_RESOLUTION|>--- conflicted
+++ resolved
@@ -368,10 +368,7 @@
 	XMLNode* pannnode = node.child (X_("Pannable"));
 	if (_panshell && _panshell->panner() && pannnode) {
 		_panshell->pannable()->set_state (*pannnode, version);
-<<<<<<< HEAD
-=======
 		_panshell->pannable()->set_panner(_panshell->panner());
->>>>>>> d9296b71
 	}
 
 	return 0;
