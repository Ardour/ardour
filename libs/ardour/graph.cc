--- conflicted
+++ resolved
@@ -102,11 +102,7 @@
         }
 
         Glib::Threads::Mutex::Lock lm (_session.engine().process_lock());
-<<<<<<< HEAD
-	jack_native_thread_t a_thread;
-=======
 	AudioBackendNativeThread a_thread;
->>>>>>> 4df36667
 
         if (!_thread_list.empty()) {
                 drop_threads ();
@@ -151,13 +147,8 @@
 
         _callback_start_sem.signal ();
 
-<<<<<<< HEAD
-        for (list<jack_native_thread_t>::iterator i = _thread_list.begin(); i != _thread_list.end(); ++i) {
-                AudioEngine::instance()->stop_process_thread(*i);
-=======
         for (list<AudioBackendNativeThread>::iterator i = _thread_list.begin(); i != _thread_list.end(); ++i) {
 		AudioEngine::instance()->wait_for_process_thread_exit (*i);
->>>>>>> 4df36667
         }
 
         _thread_list.clear ();
@@ -593,17 +584,10 @@
 bool
 Graph::in_process_thread () const
 {
-<<<<<<< HEAD
-#ifndef COMPILER_MINGW
-	for (list<pthread_t>::const_iterator i = _thread_list.begin (); i != _thread_list.end(); ++i) {
-		if (pthread_equal(*i, pthread_self())) {
-=======
 	for (list<AudioBackendNativeThread>::const_iterator i = _thread_list.begin (); i != _thread_list.end(); ++i) {
 		if (self_thread_equal (*i)) {
->>>>>>> 4df36667
 			return true;
 		}
 	}
-#endif
 	return false;
 }