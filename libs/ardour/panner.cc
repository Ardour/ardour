--- conflicted
+++ resolved
@@ -269,11 +269,7 @@
 }
 
 void
-<<<<<<< HEAD
-BaseStereoPanner::distribute (Sample* src, Sample** obufs, gain_t gain_coeff, nframes_t nframes)
-=======
 BaseStereoPanner::distribute (AudioBuffer& srcbuf, BufferSet& obufs, gain_t gain_coeff, nframes_t nframes)
->>>>>>> 7f64e5ac
 {
 	assert(obufs.count().get(DataType::AUDIO) == 2);
 
@@ -430,11 +426,7 @@
 }
 
 void
-<<<<<<< HEAD
-EqualPowerStereoPanner::distribute_automated (Sample* src, Sample** obufs, 
-=======
 EqualPowerStereoPanner::distribute_automated (AudioBuffer& srcbuf, BufferSet& obufs, 
->>>>>>> 7f64e5ac
 					      nframes_t start, nframes_t end, nframes_t nframes,
 					      pan_t** buffers)
 {
@@ -551,21 +543,12 @@
 	StreamPanner::set_state (node);
 
 	for (XMLNodeConstIterator iter = node.children().begin(); iter != node.children().end(); ++iter) {
-<<<<<<< HEAD
 
 		if ((*iter)->name() == X_("controllable")) {
 			if ((prop = (*iter)->property("name")) != 0 && prop->value() == "panner") {
 				_control.set_state (**iter);
 			}
 
-=======
-
-		if ((*iter)->name() == X_("controllable")) {
-			if ((prop = (*iter)->property("name")) != 0 && prop->value() == "panner") {
-				_control.set_state (**iter);
-			}
-
->>>>>>> 7f64e5ac
 		} else if ((*iter)->name() == X_("Automation")) {
 
 			_automation.set_state (*((*iter)->children().front()));
@@ -648,11 +631,7 @@
 }
 
 void
-<<<<<<< HEAD
-Multi2dPanner::distribute (Sample* src, Sample** obufs, gain_t gain_coeff, nframes_t nframes)
-=======
 Multi2dPanner::distribute (AudioBuffer& srcbuf, BufferSet& obufs, gain_t gain_coeff, nframes_t nframes)
->>>>>>> 7f64e5ac
 {
 	Sample* dst;
 	pan_t pan;
@@ -687,11 +666,7 @@
 			}
 			
 			pan = left * gain_coeff;
-<<<<<<< HEAD
-			Session::mix_buffers_with_gain(dst+n,src+n,nframes-n,pan);
-=======
 			mix_buffers_with_gain(dst+n,src+n,nframes-n,pan);
->>>>>>> 7f64e5ac
 			
 		} else {
 
@@ -701,17 +676,10 @@
 			if ((pan *= gain_coeff) != 1.0f) {
 				
 				if (pan != 0.0f) {
-<<<<<<< HEAD
-					Session::mix_buffers_with_gain(dst,src,nframes,pan);
-				} 
-			} else {
-					Session::mix_buffers_no_gain(dst,src,nframes);
-=======
 					mix_buffers_with_gain(dst,src,nframes,pan);
 				} 
 			} else {
 					mix_buffers_no_gain(dst,src,nframes);
->>>>>>> 7f64e5ac
 			}
 #endif
 #ifdef CAN_INTERP
@@ -723,11 +691,7 @@
 }
 
 void
-<<<<<<< HEAD
-Multi2dPanner::distribute_automated (Sample* src, Sample** obufs, 
-=======
 Multi2dPanner::distribute_automated (AudioBuffer& src, BufferSet& obufs, 
->>>>>>> 7f64e5ac
 				     nframes_t start, nframes_t end, nframes_t nframes,
 				     pan_t** buffers)
 {
@@ -1368,29 +1332,7 @@
 	}
 }
 
-/* old school automation handling */
-
-void
-<<<<<<< HEAD
-Panner::set_name (string str)
-{
-	automation_path = _session.automation_dir();
-	automation_path += _session.snap_name();
-	automation_path += "-pan-";
-	automation_path += legalize_for_path (str);
-	automation_path += ".automation";
-}
-
-int
-Panner::load ()
-{
-	char line[128];
-	uint32_t linecnt = 0;
-	float version;
-	iterator sp;
-	LocaleGuard lg (X_("POSIX"));
-
-=======
+void
 Panner::distribute_no_automation (BufferSet& inbufs, BufferSet& outbufs, nframes_t nframes, nframes_t offset, gain_t gain_coeff)
 {
 	if (outbufs.count().get(DataType::AUDIO) == 0) {
@@ -1539,7 +1481,6 @@
 	iterator sp;
 	LocaleGuard lg (X_("POSIX"));
 
->>>>>>> 7f64e5ac
 	if (automation_path.length() == 0) {
 		return 0;
 	}
