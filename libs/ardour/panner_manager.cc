--- conflicted
+++ resolved
@@ -66,42 +66,25 @@
 #ifdef __APPLE__
 	return str[0] != '.' && (str.length() > 6 && str.find (".dylib") == (str.length() - 6));
 #else
-	return str[0] != '.' && (str.length() > 3 && str.find (".so") == (str.length() - 3));
+	return str[0] != '.' && (str.length() > 3 && (str.find (".so") == (str.length() - 3) || str.find (".dll") == (str.length() - 4)));
 #endif
 }
 
 void
 PannerManager::discover_panners ()
 {
-<<<<<<< HEAD
 	PathScanner scanner;
 	std::vector<std::string *> *panner_modules;
 	std::string search_path = panner_search_path().to_string();
-=======
-	vector<std::string> panner_modules;
-
-	Glib::PatternSpec so_extension_pattern("*.so");
-	Glib::PatternSpec dylib_extension_pattern("*.dylib");
-	Glib::PatternSpec dll_extension_pattern("*.dll");
->>>>>>> 897fbdc6
 
 	DEBUG_TRACE (DEBUG::Panning, string_compose (_("looking for panners in %1\n"), search_path));
 
 	panner_modules = scanner (search_path, panner_filter, 0, false, true, 1, true);
 
-<<<<<<< HEAD
 	for (vector<std::string *>::iterator i = panner_modules->begin(); i != panner_modules->end(); ++i) {
 		panner_discover (**i);
-=======
-	find_matching_files_in_search_path (panner_search_path (),
-	                                    dll_extension_pattern, panner_modules);
-
-	DEBUG_TRACE (DEBUG::Panning, string_compose (_("looking for panners in %1"), panner_search_path().to_string()));
-
-	for (vector<std::string>::iterator i = panner_modules.begin(); i != panner_modules.end(); ++i) {
-		panner_discover (*i);
->>>>>>> 897fbdc6
-	}
+	}
+
 	vector_delete (panner_modules);
 }
 
