/*
 * Copyright (C) 2013-2014 Colin Fletcher <colin.m.fletcher@googlemail.com>
 * Copyright (C) 2015-2016 Paul Davis <paul@linuxaudiosystems.com>
 * Copyright (C) 2015-2017 Robin Gareus <robin@gareus.org>
 *
 * This program is free software; you can redistribute it and/or modify
 * it under the terms of the GNU General Public License as published by
 * the Free Software Foundation; either version 2 of the License, or
 * (at your option) any later version.
 *
 * This program is distributed in the hope that it will be useful,
 * but WITHOUT ANY WARRANTY; without even the implied warranty of
 * MERCHANTABILITY or FITNESS FOR A PARTICULAR PURPOSE.  See the
 * GNU General Public License for more details.
 *
 * You should have received a copy of the GNU General Public License along
 * with this program; if not, write to the Free Software Foundation, Inc.,
 * 51 Franklin Street, Fifth Floor, Boston, MA 02110-1301 USA.
 */
#include "ardour/debug.h"
#include "ardour/soundcloud_upload.h"

#include "pbd/xml++.h"
#include <pbd/error.h>

#include <sys/stat.h>
#include <sys/types.h>
#include <iostream>
#include "pbd/gstdio_compat.h"

#include "pbd/i18n.h"

using namespace PBD;

static size_t
WriteMemoryCallback(void *ptr, size_t size, size_t nmemb, void *data)
{
<<<<<<< HEAD
	int realsize = (int)(size * nmemb);
=======
	size_t realsize = (size * nmemb);
>>>>>>> 4cd01a5f
	struct MemoryStruct *mem = (struct MemoryStruct *)data;

	mem->memory = (char *)realloc(mem->memory, mem->size + realsize + 1);

	if (mem->memory) {
		memcpy(&(mem->memory[mem->size]), ptr, realsize);
		mem->size += realsize;
		mem->memory[mem->size] = 0;
	}
	return realsize;
}

SoundcloudUploader::SoundcloudUploader()
: errorBuffer()
, caller(0)
{
	curl_handle = curl_easy_init();
	multi_handle = curl_multi_init();
}

std::string
SoundcloudUploader::Get_Auth_Token( std::string username, std::string password )
{
	struct MemoryStruct xml_page;
	xml_page.memory = NULL;
	xml_page.size = 0;

	setcUrlOptions();

	curl_easy_setopt(curl_handle, CURLOPT_WRITEFUNCTION, WriteMemoryCallback);
	curl_easy_setopt(curl_handle, CURLOPT_WRITEDATA, (void *) &xml_page);

	struct curl_httppost *formpost=NULL;
	struct curl_httppost *lastptr=NULL;

	/* Fill in the filename field */
	curl_formadd(&formpost,
			&lastptr,
			CURLFORM_COPYNAME, "client_id",
			CURLFORM_COPYCONTENTS, "6dd9cf0ad281aa57e07745082cec580b",
			CURLFORM_END);

	curl_formadd(&formpost,
			&lastptr,
			CURLFORM_COPYNAME, "client_secret",
			CURLFORM_COPYCONTENTS, "53f5b0113fb338800f8a7a9904fc3569",
			CURLFORM_END);

	curl_formadd(&formpost,
			&lastptr,
			CURLFORM_COPYNAME, "grant_type",
			CURLFORM_COPYCONTENTS, "password",
			CURLFORM_END);

	curl_formadd(&formpost,
			&lastptr,
			CURLFORM_COPYNAME, "username",
			CURLFORM_COPYCONTENTS, username.c_str(),
			CURLFORM_END);

	curl_formadd(&formpost,
			&lastptr,
			CURLFORM_COPYNAME, "password",
			CURLFORM_COPYCONTENTS, password.c_str(),
			CURLFORM_END);

	struct curl_slist *headerlist=NULL;
	headerlist = curl_slist_append(headerlist, "Expect:");
	headerlist = curl_slist_append(headerlist, "Accept: application/xml");
	curl_easy_setopt(curl_handle, CURLOPT_HTTPHEADER, headerlist);

	/* what URL that receives this POST */
	std::string url = "https://api.soundcloud.com/oauth2/token";
	curl_easy_setopt(curl_handle, CURLOPT_URL, url.c_str());
	curl_easy_setopt(curl_handle, CURLOPT_HTTPPOST, formpost);

	// curl_easy_setopt(curl_handle, CURLOPT_VERBOSE, 1L);

	// perform online request
	CURLcode res = curl_easy_perform(curl_handle);
	if (res != 0) {
		DEBUG_TRACE (DEBUG::Soundcloud, string_compose ("curl error %1 (%2)\n", res, curl_easy_strerror(res) ) );
		return "";
	}

	if (xml_page.memory){
		// cheesy way to parse the json return value.  find access_token, then advance 3 quotes

		if ( strstr ( xml_page.memory , "access_token" ) == NULL) {
			error << _("Upload to Soundcloud failed.  Perhaps your email or password are incorrect?\n") << endmsg;
			return "";
		}

		std::string token = strtok( xml_page.memory, "access_token" );
		token = strtok( NULL, "\"" );
		token = strtok( NULL, "\"" );
		token = strtok( NULL, "\"" );

		free( xml_page.memory );
		return token;
	}

	return "";
}

int
SoundcloudUploader::progress_callback(void *caller, double dltotal, double dlnow, double ultotal, double ulnow)
{
	SoundcloudUploader *scu = (SoundcloudUploader *) caller;
	DEBUG_TRACE (DEBUG::Soundcloud, string_compose ("%1: uploaded %2 of %3\n", scu->title, ulnow, ultotal) );
	scu->caller->SoundcloudProgress(ultotal, ulnow, scu->title); /* EMIT SIGNAL */
	return 0;
}


std::string
SoundcloudUploader::Upload(std::string file_path, std::string title, std::string token, bool ispublic, bool downloadable, ARDOUR::ExportHandler *caller)
{
	int still_running;

	struct MemoryStruct xml_page;
	xml_page.memory = NULL;
	xml_page.size = 0;

	setcUrlOptions();

	curl_easy_setopt(curl_handle, CURLOPT_WRITEFUNCTION, WriteMemoryCallback);
	curl_easy_setopt(curl_handle, CURLOPT_WRITEDATA, (void *) &xml_page);

	struct curl_httppost *formpost=NULL;
	struct curl_httppost *lastptr=NULL;

	/* Fill in the file upload field. This makes libcurl load data from
	   the given file name when curl_easy_perform() is called. */
	curl_formadd(&formpost,
			&lastptr,
			CURLFORM_COPYNAME, "track[asset_data]",
			CURLFORM_FILE, file_path.c_str(),
			CURLFORM_END);

	/* Fill in the filename field */
	curl_formadd(&formpost,
			&lastptr,
			CURLFORM_COPYNAME, "oauth_token",
			CURLFORM_COPYCONTENTS, token.c_str(),
			CURLFORM_END);

	curl_formadd(&formpost,
			&lastptr,
			CURLFORM_COPYNAME, "track[title]",
			CURLFORM_COPYCONTENTS, title.c_str(),
			CURLFORM_END);

	curl_formadd(&formpost,
			&lastptr,
			CURLFORM_COPYNAME, "track[sharing]",
			CURLFORM_COPYCONTENTS, ispublic ? "public" : "private",
			CURLFORM_END);

	curl_formadd(&formpost,
			&lastptr,
			CURLFORM_COPYNAME, "track[downloadable]",
			CURLFORM_COPYCONTENTS, downloadable ? "true" : "false",
			CURLFORM_END);



	/* initalize custom header list (stating that Expect: 100-continue is not
	   wanted */
	struct curl_slist *headerlist=NULL;
	static const char buf[] = "Expect:";
	headerlist = curl_slist_append(headerlist, buf);


	if (curl_handle && multi_handle) {

		/* what URL that receives this POST */
		std::string url = "https://api.soundcloud.com/tracks";
		curl_easy_setopt(curl_handle, CURLOPT_URL, url.c_str());
		// curl_easy_setopt(curl_handle, CURLOPT_VERBOSE, 1L);

		curl_easy_setopt(curl_handle, CURLOPT_HTTPHEADER, headerlist);
		curl_easy_setopt(curl_handle, CURLOPT_HTTPPOST, formpost);

		this->title = title; // save title to show in progress bar
		this->caller = caller;

		curl_easy_setopt (curl_handle, CURLOPT_NOPROGRESS, 0); // turn on the progress bar
		curl_easy_setopt (curl_handle, CURLOPT_PROGRESSFUNCTION, &SoundcloudUploader::progress_callback);
		curl_easy_setopt (curl_handle, CURLOPT_PROGRESSDATA, this);

		curl_multi_add_handle(multi_handle, curl_handle);

		curl_multi_perform(multi_handle, &still_running);


		while(still_running) {
			struct timeval timeout;
			int rc; /* select() return code */

			fd_set fdread;
			fd_set fdwrite;
			fd_set fdexcep;
			int maxfd = -1;

			long curl_timeo = -1;

			FD_ZERO(&fdread);
			FD_ZERO(&fdwrite);
			FD_ZERO(&fdexcep);

			/* set a suitable timeout to play around with */
			timeout.tv_sec = 1;
			timeout.tv_usec = 0;

			curl_multi_timeout(multi_handle, &curl_timeo);
			if(curl_timeo >= 0) {
				timeout.tv_sec = curl_timeo / 1000;
				if(timeout.tv_sec > 1)
					timeout.tv_sec = 1;
				else
					timeout.tv_usec = (curl_timeo % 1000) * 1000;
			}

			/* get file descriptors from the transfers */
			curl_multi_fdset(multi_handle, &fdread, &fdwrite, &fdexcep, &maxfd);

			/* In a real-world program you OF COURSE check the return code of the
			   function calls.  On success, the value of maxfd is guaranteed to be
			   greater or equal than -1.  We call select(maxfd + 1, ...), specially in
			   case of (maxfd == -1), we call select(0, ...), which is basically equal
			   to sleep. */

			rc = select(maxfd+1, &fdread, &fdwrite, &fdexcep, &timeout);

			switch(rc) {
				case -1:
					/* select error */
					break;
				case 0:
				default:
					/* timeout or readable/writable sockets */
					curl_multi_perform(multi_handle, &still_running);
					break;
			}
		}

		/* then cleanup the formpost chain */
		curl_formfree(formpost);

		/* free slist */
		curl_slist_free_all (headerlist);
	}

	curl_easy_setopt (curl_handle, CURLOPT_NOPROGRESS, 1); // turn off the progress bar

	if(xml_page.memory){

		DEBUG_TRACE (DEBUG::Soundcloud, xml_page.memory);

		XMLTree doc;
		doc.read_buffer( xml_page.memory );
		XMLNode *root = doc.root();

		if (!root) {
			DEBUG_TRACE (DEBUG::Soundcloud, "no root XML node!\n");
			return "";
		}

		XMLNode *url_node = root->child("permalink-url");
		if (!url_node) {
			DEBUG_TRACE (DEBUG::Soundcloud, "no child node \"permalink-url\" found!\n");
			return "";
		}

		XMLNode *text_node = url_node->child("text");
		if (!text_node) {
			DEBUG_TRACE (DEBUG::Soundcloud, "no text node found!\n");
			return "";
		}

		free( xml_page.memory );
		return text_node->content();
	}

	return "";
};


SoundcloudUploader:: ~SoundcloudUploader()
{
	curl_easy_cleanup(curl_handle);
	curl_multi_cleanup(multi_handle);
}


void
SoundcloudUploader::setcUrlOptions()
{
	// some servers don't like requests that are made without a user-agent field, so we provide one
	curl_easy_setopt(curl_handle, CURLOPT_USERAGENT, "libcurl-agent/1.0");
	// setup curl error buffer
	curl_easy_setopt(curl_handle, CURLOPT_ERRORBUFFER, errorBuffer);
	// Allow redirection
	curl_easy_setopt(curl_handle, CURLOPT_FOLLOWLOCATION, 1);

	// Allow connections to time out (without using signals)
	curl_easy_setopt(curl_handle, CURLOPT_NOSIGNAL, 1);
	curl_easy_setopt(curl_handle, CURLOPT_CONNECTTIMEOUT, 30);

	curl_easy_setopt(curl_handle, CURLOPT_SSL_VERIFYHOST, 0);
	curl_easy_setopt(curl_handle, CURLOPT_SSL_VERIFYPEER, 0);
}
<|MERGE_RESOLUTION|>--- conflicted
+++ resolved
@@ -35,11 +35,8 @@
 static size_t
 WriteMemoryCallback(void *ptr, size_t size, size_t nmemb, void *data)
 {
-<<<<<<< HEAD
-	int realsize = (int)(size * nmemb);
-=======
+
 	size_t realsize = (size * nmemb);
->>>>>>> 4cd01a5f
 	struct MemoryStruct *mem = (struct MemoryStruct *)data;
 
 	mem->memory = (char *)realloc(mem->memory, mem->size + realsize + 1);
