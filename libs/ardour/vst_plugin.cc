--- conflicted
+++ resolved
@@ -528,11 +528,6 @@
 {
 	Plugin::connect_and_run (bufs, in_map, out_map, nframes, offset);
 
-<<<<<<< HEAD
-	// VC++ doesn't support this C99 extension. Use alloca instead of dynamic array (rather than std::vector which allocs on the heap)
-	float** ins = (float**)alloca(_plugin->numInputs*sizeof(float*));
-	float** outs = (float**)alloca(_plugin->numInputs*sizeof(float*));
-=======
 	ChanCount bufs_count;
 	bufs_count.set(DataType::AUDIO, 1);
 	bufs_count.set(DataType::MIDI, 1);
@@ -540,9 +535,9 @@
 	BufferSet& silent_bufs  = _session.get_silent_buffers(bufs_count);
 	BufferSet& scratch_bufs = _session.get_scratch_buffers(bufs_count);
 
-	float *ins[_plugin->numInputs];
-	float *outs[_plugin->numOutputs];
->>>>>>> 79b56b1d
+	float** ins = (float**)alloca(_plugin->numInputs*sizeof(float*));
+	float** outs = (float**)alloca(_plugin->numInputs*sizeof(float*));
+
 	int32_t i;
 
 	uint32_t in_index = 0;
