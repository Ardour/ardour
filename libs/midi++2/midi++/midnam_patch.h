/*
    Copyright (C) 2012 Paul Davis
    Author: Hans Baier

    This program is free software; you can redistribute it and/or modify
    it under the terms of the GNU General Public License as published by
    the Free Software Foundation; either version 2 of the License, or
    (at your option) any later version.

    This program is distributed in the hope that it will be useful,
    but WITHOUT ANY WARRANTY; without even the implied warranty of
    MERCHANTABILITY or FITNESS FOR A PARTICULAR PURPOSE.  See the
    GNU General Public License for more details.

    You should have received a copy of the GNU General Public License
    along with this program; if not, write to the Free Software
    Foundation, Inc., 675 Mass Ave, Cambridge, MA 02139, USA.
*/

#ifndef MIDNAM_PATCH_H_
#define MIDNAM_PATCH_H_

#include <algorithm>
#include <iostream>
#include <string>
#include <list>
#include <set>
#include <map>
#include <vector>

#include <stdint.h>

#include "midi++/libmidi_visibility.h"
#include "midi++/event.h"
#include "pbd/xml++.h"

namespace MIDI
{

namespace Name
{

struct LIBMIDIPP_API PatchPrimaryKey
{
public:
	int bank_number;
	int program_number;

	PatchPrimaryKey (uint8_t a_program_number = 0, uint16_t a_bank_number = 0) {
		bank_number = std::min (a_bank_number, (uint16_t) 16384);
		program_number = std::min (a_program_number, (uint8_t) 127);
	}
	
	bool is_sane() const { 	
		return ((bank_number >= 0) && (bank_number <= 16384) && 
			(program_number >=0 ) && (program_number <= 127));
	}
	
	inline PatchPrimaryKey& operator=(const PatchPrimaryKey& id) {
		bank_number = id.bank_number;
		program_number = id.program_number;
		return *this;
	}
	
	inline bool operator==(const PatchPrimaryKey& id) const {
		return (bank_number == id.bank_number && program_number == id.program_number);
	}
	
	/**
	 * obey strict weak ordering or crash in STL containers
	 */
	inline bool operator<(const PatchPrimaryKey& id) const {
		if (bank_number < id.bank_number) {
			return true;
		} else if (bank_number == id.bank_number && program_number < id.program_number) {
			return true;
		}
		
		return false;
	}
};

class PatchBank;
	
class LIBMIDIPP_API Patch 
{
public:

	Patch (std::string a_name = std::string(), uint8_t a_number = 0, uint16_t bank_number = 0);
	virtual ~Patch() {};

	const std::string& name() const        { return _name; }
	void set_name(const std::string& name) { _name = name; }
	
	const std::string& note_list_name() const  { return _note_list_name; }

	uint8_t program_number() const     { return _id.program_number; }
	void set_program_number(uint8_t n) { _id.program_number = n; }

	uint16_t bank_number() const      { return _id.bank_number; }
	void set_bank_number (uint16_t n) { _id.bank_number = n; }

	const PatchPrimaryKey&   patch_primary_key()   const { return _id; }

	XMLNode& get_state (void);
	int      set_state (const XMLTree&, const XMLNode&);

private:
	std::string     _name;
	PatchPrimaryKey _id;
	std::string     _note_list_name;
};

typedef std::list<boost::shared_ptr<Patch> > PatchNameList;

class LIBMIDIPP_API PatchBank 
{
public:
	PatchBank (uint16_t n = 0, std::string a_name = std::string()) : _name(a_name), _number (n) {};
	virtual ~PatchBank() { }

	const std::string& name() const          { return _name; }
	void set_name(const std::string& a_name) { _name = a_name; }

	int number() const { return _number; }

	const PatchNameList& patch_name_list() const { return _patch_name_list; }
	const std::string& patch_list_name() const { return _patch_list_name; }

	int set_patch_name_list (const PatchNameList&);

	XMLNode& get_state (void);
	int      set_state (const XMLTree&, const XMLNode&);

private:
	std::string       _name;
	uint16_t          _number;
	PatchNameList     _patch_name_list;
	std::string       _patch_list_name;
};

class LIBMIDIPP_API ChannelNameSet
{
public:
	typedef std::set<uint8_t>                                    AvailableForChannels;
	typedef std::list<boost::shared_ptr<PatchBank> >             PatchBanks;
	typedef std::map<PatchPrimaryKey, boost::shared_ptr<Patch> > PatchMap;
	typedef std::list<PatchPrimaryKey>                           PatchList;

	ChannelNameSet() {};
	virtual ~ChannelNameSet() {};
	ChannelNameSet(std::string& name) : _name(name) {};

	const std::string& name() const        { return _name; }
	void set_name(const std::string& name) { _name = name; }
	
	const PatchBanks& patch_banks() const    { return _patch_banks; }

	bool available_for_channel(uint8_t channel) const { 
		return _available_for_channels.find(channel) != _available_for_channels.end(); 
	}
	
	boost::shared_ptr<Patch> find_patch(const PatchPrimaryKey& key) {
		assert(key.is_sane());
		return _patch_map[key];
	}
	
	boost::shared_ptr<Patch> previous_patch(const PatchPrimaryKey& key) {
		assert(key.is_sane());
		for (PatchList::const_iterator i = _patch_list.begin();
			 i != _patch_list.end();
			 ++i) {
			if ((*i) == key) {
				if (i != _patch_list.begin()) {
					--i;
					return  _patch_map[*i];
				} 
			}
		}
			
		return boost::shared_ptr<Patch>();
	}
	
	boost::shared_ptr<Patch> next_patch(const PatchPrimaryKey& key) {
		assert(key.is_sane());
		for (PatchList::const_iterator i = _patch_list.begin();
			 i != _patch_list.end();
			 ++i) {
			if ((*i) == key) {
				if (++i != _patch_list.end()) {
					return  _patch_map[*i];
				} else {
					--i;
				}
			}
		}
			
		return boost::shared_ptr<Patch>();
	}

	const std::string& note_list_name()    const { return _note_list_name; }
	const std::string& control_list_name() const { return _control_list_name; }

	XMLNode& get_state (void);
	int      set_state (const XMLTree&, const XMLNode&);

	void set_patch_banks (const PatchBanks&);
	void use_patch_name_list (const PatchNameList&);

private:
	friend std::ostream& operator<< (std::ostream&, const ChannelNameSet&);

	std::string          _name;
	AvailableForChannels _available_for_channels;
	PatchBanks           _patch_banks;
	PatchMap             _patch_map;
	PatchList            _patch_list;
	std::string          _patch_list_name;
	std::string          _note_list_name;
	std::string          _control_list_name;
};

std::ostream& operator<< (std::ostream&, const ChannelNameSet&);

class LIBMIDIPP_API Note
{
public:
	Note() {}
	Note(uint8_t number, const std::string& name) : _number(number), _name(name) {}

	const std::string& name() const        { return _name; }
	void set_name(const std::string& name) { _name = name; }

	uint8_t number() const             { return _number; }
	void    set_number(uint8_t number) { _number = number; }

	XMLNode& get_state (void);
	int      set_state (const XMLTree&, const XMLNode&);

private:
	uint8_t     _number;
	std::string _name;
};

class LIBMIDIPP_API NoteNameList 
{
public:
	typedef std::vector< boost::shared_ptr<Note> > Notes;

	NoteNameList() { _notes.resize(128); }
	NoteNameList (const std::string& name) : _name(name) { _notes.resize(128); }

	const std::string& name() const  { return _name; }
	const Notes&       notes() const { return _notes; }

	void set_name(const std::string& name) { _name = name; }

	XMLNode& get_state (void);
	int      set_state (const XMLTree&, const XMLNode&);

private:
	std::string _name;
	Notes       _notes;
};

<<<<<<< HEAD
class LIBMIDIPP_API Control
=======
class Value
{
public:
	Value() {}
	Value(const uint16_t     number,
	      const std::string& name)
		: _number(number)
		, _name(name)
	{}

	uint16_t           number() const { return _number; }
	const std::string& name()   const { return _name; }

	void set_number(uint16_t number)       { _number = number; }
	void set_name(const std::string& name) { _name = name; }

	XMLNode& get_state(void);
	int      set_state(const XMLTree&, const XMLNode&);

private:
	uint16_t    _number;
	std::string _name;
};

class ValueNameList
{
public:
	typedef std::map<uint16_t, boost::shared_ptr<Value> > Values;

	ValueNameList() {}
	ValueNameList(const std::string& name) : _name(name) {}

	const std::string& name() const { return _name; }

	void set_name(const std::string& name) { _name = name; }

	boost::shared_ptr<const Value> value(uint16_t num) const;
	boost::shared_ptr<const Value> max_value_below(uint16_t num) const;

	const Values& values() const { return _values; }

	XMLNode& get_state(void);
	int      set_state(const XMLTree&, const XMLNode&);

private:
	std::string _name;
	Values      _values;
};

class Control
>>>>>>> 72d8ca89
{
public:
	Control() {}
	Control(const std::string& type,
	        const uint16_t     number,
	        const std::string& name)
		: _type(type)
		, _number(number)
		, _name(name)
	{}

	const std::string& type()   const { return _type; }
	uint16_t           number() const { return _number; }
	const std::string& name()   const { return _name; }

	const std::string&                     value_name_list_name() const { return _value_name_list_name; }
	boost::shared_ptr<const ValueNameList> value_name_list()      const { return _value_name_list; }

	void set_type(const std::string& type) { _type = type; }
	void set_number(uint16_t number)       { _number = number; }
	void set_name(const std::string& name) { _name = name; }

	XMLNode& get_state(void);
	int      set_state(const XMLTree&, const XMLNode&);

private:
	std::string _type;
	uint16_t    _number;
	std::string _name;

	std::string                      _value_name_list_name;  ///< Global, UsesValueNameList
	boost::shared_ptr<ValueNameList> _value_name_list;       ///< Local, ValueNameList
};

class LIBMIDIPP_API ControlNameList 
{
public:
	typedef std::map<uint16_t, boost::shared_ptr<Control> > Controls;

	ControlNameList() {}
	ControlNameList(const std::string& name) : _name(name) {}

	const std::string& name() const { return _name; }

	void set_name(const std::string& name) { _name = name; }

	boost::shared_ptr<const Control> control(uint16_t num) const;

	const Controls& controls() const { return _controls; }

	XMLNode& get_state(void);
	int      set_state(const XMLTree&, const XMLNode&);

private:
	std::string _name;
	Controls    _controls;
};

class LIBMIDIPP_API CustomDeviceMode
{
public:
	CustomDeviceMode() {};
	virtual ~CustomDeviceMode() {};

	const std::string& name() const        { return _name; }
	void set_name(const std::string& name) { _name = name; }

	
	XMLNode& get_state (void);
	int      set_state (const XMLTree&, const XMLNode&);
	
	/// Note: channel here is 0-based while in the MIDNAM-file it's 1-based
	const std::string& channel_name_set_name_by_channel(uint8_t channel) {
		assert(channel <= 15);
		return _channel_name_set_assignments[channel]; 
	}
	
private:
	/// array index = channel number
	/// string contents = name of channel name set 
	std::string _name;
	std::string _channel_name_set_assignments[16];
};

class LIBMIDIPP_API MasterDeviceNames
{
public:
	typedef std::set<std::string>                                       Models;
	/// maps name to CustomDeviceMode
	typedef std::map<std::string, boost::shared_ptr<CustomDeviceMode> > CustomDeviceModes;
	typedef std::list<std::string>                                      CustomDeviceModeNames;
	/// maps name to ChannelNameSet
	typedef std::map<std::string, boost::shared_ptr<ChannelNameSet> >   ChannelNameSets;
	typedef std::map<std::string, boost::shared_ptr<NoteNameList> >     NoteNameLists;
	typedef std::map<std::string, boost::shared_ptr<ControlNameList> >  ControlNameLists;
	typedef std::map<std::string, boost::shared_ptr<ValueNameList> >    ValueNameLists;
	typedef std::map<std::string, PatchNameList>                        PatchNameLists;
	
	MasterDeviceNames() {};
	virtual ~MasterDeviceNames() {};
	
	const std::string& manufacturer() const { return _manufacturer; }
	void set_manufacturer(const std::string& manufacturer) { _manufacturer = manufacturer; }
	
	const Models& models() const { return _models; }
	void set_models(const Models some_models) { _models = some_models; }

	const ControlNameLists& controls() const { return _control_name_lists; }
	const ValueNameLists&   values()   const { return _value_name_lists; }

	boost::shared_ptr<const ValueNameList> value_name_list_by_control(
		const std::string& mode,
		uint8_t            channel,
		uint8_t            number);

	const CustomDeviceModeNames& custom_device_mode_names() const { return _custom_device_mode_names; }
	
	boost::shared_ptr<CustomDeviceMode> custom_device_mode_by_name(const std::string& mode_name);
	boost::shared_ptr<ChannelNameSet> channel_name_set_by_channel(const std::string& mode, uint8_t channel);
	boost::shared_ptr<Patch> find_patch(const std::string& mode, uint8_t channel, const PatchPrimaryKey& key);

	boost::shared_ptr<ControlNameList> control_name_list(const std::string& name);
	boost::shared_ptr<ValueNameList>   value_name_list(const std::string& name);
	boost::shared_ptr<NoteNameList>    note_name_list(const std::string& name);
	boost::shared_ptr<ChannelNameSet>  channel_name_set(const std::string& name);

	std::string note_name(const std::string& mode_name,
	                      uint8_t            channel,
	                      uint16_t           bank,
	                      uint8_t            program,
	                      uint8_t            number);

	XMLNode& get_state (void);
	int      set_state (const XMLTree&, const XMLNode&);
	
private:
	std::string           _manufacturer;
	Models                _models;
	CustomDeviceModes     _custom_device_modes;
	CustomDeviceModeNames _custom_device_mode_names;
	ChannelNameSets       _channel_name_sets;
	NoteNameLists         _note_name_lists;
	PatchNameLists        _patch_name_lists;
	ControlNameLists      _control_name_lists;
	ValueNameLists        _value_name_lists;
};

class LIBMIDIPP_API MIDINameDocument
{
public:
	// Maps Model names to MasterDeviceNames
	typedef std::map<std::string, boost::shared_ptr<MasterDeviceNames> > MasterDeviceNamesList;
	
	MIDINameDocument() {}
	MIDINameDocument(const std::string& filename);
	virtual ~MIDINameDocument() {};

	const std::string& author() const { return _author; }
	void set_author(const std::string& author) { _author = author; }
	
	boost::shared_ptr<MasterDeviceNames> master_device_names(const std::string& model);

	const MasterDeviceNamesList& master_device_names_by_model() const { return _master_device_names_list; }
	
	const MasterDeviceNames::Models& all_models() const { return _all_models; }
		
	XMLNode& get_state (void);
	int      set_state (const XMLTree&, const XMLNode&);

private:
	std::string                   _author;
	MasterDeviceNamesList         _master_device_names_list;
	XMLTree                       _document;
	MasterDeviceNames::Models     _all_models;
};

LIBMIDIPP_API extern const char* general_midi_program_names[128]; /* 0 .. 127 */

}

}
#endif /*MIDNAM_PATCH_H_*/<|MERGE_RESOLUTION|>--- conflicted
+++ resolved
@@ -263,10 +263,7 @@
 	Notes       _notes;
 };
 
-<<<<<<< HEAD
-class LIBMIDIPP_API Control
-=======
-class Value
+class LIBMIDIPP_API Value
 {
 public:
 	Value() {}
@@ -290,7 +287,7 @@
 	std::string _name;
 };
 
-class ValueNameList
+class LIBMIDIPP_API ValueNameList
 {
 public:
 	typedef std::map<uint16_t, boost::shared_ptr<Value> > Values;
@@ -315,8 +312,7 @@
 	Values      _values;
 };
 
-class Control
->>>>>>> 72d8ca89
+class LIBMIDIPP_API Control
 {
 public:
 	Control() {}
