/*********************************/
/* Principal Components Analysis */
/*********************************/

/*********************************************************************/
/* Principal Components Analysis or the Karhunen-Loeve expansion is a
   classical method for dimensionality reduction or exploratory data
   analysis.  One reference among many is: F. Murtagh and A. Heck,
   Multivariate Data Analysis, Kluwer Academic, Dordrecht, 1987.

   Author:
   F. Murtagh
   Phone:        + 49 89 32006298 (work)
                 + 49 89 965307 (home)
   Earn/Bitnet:  fionn@dgaeso51,  fim@dgaipp1s,  murtagh@stsci
   Span:         esomc1::fionn
   Internet:     murtagh@scivax.stsci.edu
   
   F. Murtagh, Munich, 6 June 1989                                   */   
/*********************************************************************/

#include <stdio.h>
#include <stdlib.h>
#include <math.h>

#include "pca.h"

#define SIGN(a, b) ( (b) < 0 ? -fabs(a) : fabs(a) )

/**  Variance-covariance matrix: creation  *****************************/

/* Create m * m covariance matrix from given n * m data matrix. */
static void covcol(double** data, int n, int m, double** symmat)
{
double *mean;
int i, j, j1, j2;

/* Allocate storage for mean vector */

mean = (double*) malloc(m*sizeof(double));

/* Determine mean of column vectors of input data matrix */

for (j = 0; j < m; j++)
    {
    mean[j] = 0.0;
    for (i = 0; i < n; i++)
        {
        mean[j] += data[i][j];
        }
    mean[j] /= (double)n;
    }

/*
printf("\nMeans of column vectors:\n");
for (j = 0; j < m; j++)  {
    printf("%12.1f",mean[j]);  }   printf("\n");
 */

/* Center the column vectors. */

for (i = 0; i < n; i++)
    {
    for (j = 0; j < m; j++)
        {
        data[i][j] -= mean[j];
        }
    }

/* Calculate the m * m covariance matrix. */
for (j1 = 0; j1 < m; j1++)
    {
    for (j2 = j1; j2 < m; j2++)
        {
        symmat[j1][j2] = 0.0;
        for (i = 0; i < n; i++)
            {
            symmat[j1][j2] += data[i][j1] * data[i][j2];
            }
        symmat[j2][j1] = symmat[j1][j2];
        }
    }

free(mean);

return;

}

/**  Error handler  **************************************************/

<<<<<<< HEAD
static void erhand(char* err_msg)
=======
static void erhand(char const* err_msg)
>>>>>>> 842f4517
{
    fprintf(stderr,"Run-time error:\n");
    fprintf(stderr,"%s\n", err_msg);
    fprintf(stderr,"Exiting to system.\n");
    exit(1);
}


/**  Reduce a real, symmetric matrix to a symmetric, tridiag. matrix. */

/* Householder reduction of matrix a to tridiagonal form.
Algorithm: Martin et al., Num. Math. 11, 181-195, 1968.
Ref: Smith et al., Matrix Eigensystem Routines -- EISPACK Guide
Springer-Verlag, 1976, pp. 489-494.
W H Press et al., Numerical Recipes in C, Cambridge U P,
1988, pp. 373-374.  */
static void tred2(double** a, int n, double* d, double* e)
{
	int l, k, j, i;
	double scale, hh, h, g, f;
	
	for (i = n-1; i >= 1; i--)
    {
		l = i - 1;
		h = scale = 0.0;
		if (l > 0)
		{
			for (k = 0; k <= l; k++)
				scale += fabs(a[i][k]);
			if (scale == 0.0)
				e[i] = a[i][l];
			else
			{
				for (k = 0; k <= l; k++)
				{
					a[i][k] /= scale;
					h += a[i][k] * a[i][k];
				}
				f = a[i][l];
				g = f>0 ? -sqrt(h) : sqrt(h);
				e[i] = scale * g;
				h -= f * g;
				a[i][l] = f - g;
				f = 0.0;
				for (j = 0; j <= l; j++)
				{
					a[j][i] = a[i][j]/h;
					g = 0.0;
					for (k = 0; k <= j; k++)
						g += a[j][k] * a[i][k];
					for (k = j+1; k <= l; k++)
						g += a[k][j] * a[i][k];
					e[j] = g / h;
					f += e[j] * a[i][j];
				}
				hh = f / (h + h);
				for (j = 0; j <= l; j++)
				{
					f = a[i][j];
					e[j] = g = e[j] - hh * f;
					for (k = 0; k <= j; k++)
						a[j][k] -= (f * e[k] + g * a[i][k]);
				}
			}
		}
		else
			e[i] = a[i][l];
		d[i] = h;
    }
	d[0] = 0.0;
	e[0] = 0.0;
	for (i = 0; i < n; i++)
    {
		l = i - 1;
		if (d[i])
		{
			for (j = 0; j <= l; j++)
			{
				g = 0.0;
				for (k = 0; k <= l; k++)
					g += a[i][k] * a[k][j];
				for (k = 0; k <= l; k++)
					a[k][j] -= g * a[k][i];
			}
		}
		d[i] = a[i][i];
		a[i][i] = 1.0;
		for (j = 0; j <= l; j++)
			a[j][i] = a[i][j] = 0.0;
    }
}

/**  Tridiagonal QL algorithm -- Implicit  **********************/

static void tqli(double* d, double* e, int n, double** z)
{
	int m, l, iter, i, k;
	double s, r, p, g, f, dd, c, b;
	
	for (i = 1; i < n; i++)
		e[i-1] = e[i];
	e[n-1] = 0.0;
	for (l = 0; l < n; l++)
    {
		iter = 0;
		do
		{
			for (m = l; m < n-1; m++)
			{
				dd = fabs(d[m]) + fabs(d[m+1]);
				if (fabs(e[m]) + dd == dd) break;
			}
			if (m != l)
			{
				if (iter++ == 30) erhand("No convergence in TLQI.");
				g = (d[l+1] - d[l]) / (2.0 * e[l]);
				r = sqrt((g * g) + 1.0);
				g = d[m] - d[l] + e[l] / (g + SIGN(r, g));
				s = c = 1.0;
				p = 0.0;
				for (i = m-1; i >= l; i--)
				{
					f = s * e[i];
					b = c * e[i];
					if (fabs(f) >= fabs(g))
                    {
						c = g / f;
						r = sqrt((c * c) + 1.0);
						e[i+1] = f * r;
						c *= (s = 1.0/r);
                    }
					else
                    {
						s = f / g;
						r = sqrt((s * s) + 1.0);
						e[i+1] = g * r;
						s *= (c = 1.0/r);
                    }
					g = d[i+1] - p;
					r = (d[i] - g) * s + 2.0 * c * b;
					p = s * r;
					d[i+1] = g + p;
					g = c * r - b;
					for (k = 0; k < n; k++)
					{
						f = z[k][i+1];
						z[k][i+1] = s * z[k][i] + c * f;
						z[k][i] = c * z[k][i] - s * f;
					}
				}
				d[l] = d[l] - p;
				e[l] = g;
				e[m] = 0.0;
			}
		}  while (m != l);
	}
}

/* In place projection onto basis vectors */
void pca_project(double** data, int n, int m, int ncomponents)
{
	int  i, j, k, k2;
	double  **symmat, /* **symmat2, */ *evals, *interm;
	
	//TODO: assert ncomponents < m
	
	symmat = (double**) malloc(m*sizeof(double*));
	for (i = 0; i < m; i++)
		symmat[i] = (double*) malloc(m*sizeof(double));
		
	covcol(data, n, m, symmat);
	
	/*********************************************************************
		Eigen-reduction
		**********************************************************************/
	
    /* Allocate storage for dummy and new vectors. */
    evals = (double*) malloc(m*sizeof(double));     /* Storage alloc. for vector of eigenvalues */
    interm = (double*) malloc(m*sizeof(double));    /* Storage alloc. for 'intermediate' vector */
    //MALLOC_ARRAY(symmat2,m,m,double);    
	//for (i = 0; i < m; i++) {
	//	for (j = 0; j < m; j++) {
	//		symmat2[i][j] = symmat[i][j]; /* Needed below for col. projections */
	//	}
	//}
    tred2(symmat, m, evals, interm);  /* Triangular decomposition */
tqli(evals, interm, m, symmat);   /* Reduction of sym. trid. matrix */
/* evals now contains the eigenvalues,
columns of symmat now contain the associated eigenvectors. */	

/*
	printf("\nEigenvalues:\n");
	for (j = m-1; j >= 0; j--) {
		printf("%18.5f\n", evals[j]); }
	printf("\n(Eigenvalues should be strictly positive; limited\n");
	printf("precision machine arithmetic may affect this.\n");
	printf("Eigenvalues are often expressed as cumulative\n");
	printf("percentages, representing the 'percentage variance\n");
	printf("explained' by the associated axis or principal component.)\n");
	
	printf("\nEigenvectors:\n");
	printf("(First three; their definition in terms of original vbes.)\n");
	for (j = 0; j < m; j++) {
		for (i = 1; i <= 3; i++)  {
			printf("%12.4f", symmat[j][m-i]);  }
		printf("\n");  }
 */

/* Form projections of row-points on prin. components. */
/* Store in 'data', overwriting original data. */
for (i = 0; i < n; i++) {
	for (j = 0; j < m; j++) {
		interm[j] = data[i][j]; }   /* data[i][j] will be overwritten */
        for (k = 0; k < ncomponents; k++) {
			data[i][k] = 0.0;
			for (k2 = 0; k2 < m; k2++) {
				data[i][k] += interm[k2] * symmat[k2][m-k-1]; }
        }
}

/*	
printf("\nProjections of row-points on first 3 prin. comps.:\n");
 for (i = 0; i < n; i++) {
	 for (j = 0; j < 3; j++)  {
		 printf("%12.4f", data[i][j]);  }
	 printf("\n");  }
 */

/* Form projections of col.-points on first three prin. components. */
/* Store in 'symmat2', overwriting what was stored in this. */
//for (j = 0; j < m; j++) {
//	 for (k = 0; k < m; k++) {
//		 interm[k] = symmat2[j][k]; }  /*symmat2[j][k] will be overwritten*/
//  for (i = 0; i < 3; i++) {
//	symmat2[j][i] = 0.0;
//		for (k2 = 0; k2 < m; k2++) {
//			symmat2[j][i] += interm[k2] * symmat[k2][m-i-1]; }
//		if (evals[m-i-1] > 0.0005)   /* Guard against zero eigenvalue */
//			symmat2[j][i] /= sqrt(evals[m-i-1]);   /* Rescale */
//		else
//			symmat2[j][i] = 0.0;    /* Standard kludge */
//    }
// }

/*
 printf("\nProjections of column-points on first 3 prin. comps.:\n");
 for (j = 0; j < m; j++) {
	 for (k = 0; k < 3; k++)  {
		 printf("%12.4f", symmat2[j][k]);  }
	 printf("\n");  }
	*/


for (i = 0; i < m; i++)
	free(symmat[i]);
free(symmat);
//FREE_ARRAY(symmat2,m);
free(evals);
free(interm);

}


<|MERGE_RESOLUTION|>--- conflicted
+++ resolved
@@ -89,11 +89,7 @@
 
 /**  Error handler  **************************************************/
 
-<<<<<<< HEAD
-static void erhand(char* err_msg)
-=======
 static void erhand(char const* err_msg)
->>>>>>> 842f4517
 {
     fprintf(stderr,"Run-time error:\n");
     fprintf(stderr,"%s\n", err_msg);
